--- conflicted
+++ resolved
@@ -56,13 +56,8 @@
 
 IGRAPH_EXPORT igraph_error_t igraph_to_directed(igraph_t *graph,
                                      igraph_to_directed_t flags);
-<<<<<<< HEAD
 IGRAPH_EXPORT igraph_error_t igraph_to_undirected(igraph_t *graph,
-                                       igraph_to_undirected_t flags,
-=======
-IGRAPH_EXPORT int igraph_to_undirected(igraph_t *graph,
                                        igraph_to_undirected_t mode,
->>>>>>> 4ae77598
                                        const igraph_attribute_combination_t *edge_comb);
 IGRAPH_EXPORT igraph_error_t igraph_to_prufer(const igraph_t *graph, igraph_vector_int_t *prufer);
 
