--- conflicted
+++ resolved
@@ -36,14 +36,11 @@
     - libarpack2-dev
     - libblas-dev
     - liblapack-dev
-<<<<<<< HEAD
     - git
     - colordiff
   snaps:
     - name: cmake
       confinement: classic
-=======
->>>>>>> 5d6e9621
   homebrew:
     packages:
     - ccache
@@ -113,7 +110,6 @@
 
     - name: "Linux external deps"
       os: linux
-<<<<<<< HEAD
       before_script:
         - mkdir build && cd build
         - cmake .. -DIGRAPH_USE_INTERNAL_BLAS=0 -DIGRAPH_USE_INTERNAL_LAPACK=0 -DIGRAPH_USE_INTERNAL_ARPACK=0 -DIGRAPH_USE_INTERNAL_GLPK=0 -DIGRAPH_USE_INTERNAL_CXSPARSE=0 -DIGRAPH_USE_INTERNAL_GMP=0 -DIGRAPH_VERIFY_FINALLY_STACK=1
@@ -121,13 +117,6 @@
     # Test with x87 floating-point instructions instead of SSE
     # This may reveal tests that are numerically unstable, and therefore have a high risk of producing false positives
     # Since most numerically intensive computations happen in the dependencies, build with all-internal libraries
-=======
-      dist: bionic
-      install:
-        - ./bootstrap.sh
-        - ./configure --enable-verify-finally --with-external-glpk --with-external-blas --with-external-lapack --with-external-arpack
-        - make
->>>>>>> 5d6e9621
     - name: "Linux x87"
       os: linux
       env:
@@ -135,7 +124,6 @@
 
     - name: "macOS"
       os: osx
-<<<<<<< HEAD
       osx_image: xcode11.5    # we need a newer CMake in the image
       before_script:
         - mkdir build && cd build
@@ -145,12 +133,6 @@
                    -DUSE_SANITIZER=Address\;Undefined
                    -DCMAKE_C_FLAGS="-g -Og" -DCMAKE_CXX_FLAGS="-g -Og"
 
-=======
-      install:
-        - ./bootstrap.sh
-        - ./configure --enable-verify-finally --enable-asan --with-external-glpk
-        - make
->>>>>>> 5d6e9621
     - name: "Documentation"
       language: shell
       os: linux
