# igraph C library changelog

## [Unreleased]

### Release notes

This release focuses on infrastructural improvements, stability, and making the igraph interface more consistent, more predictable and easier to use. It contains many API-breaking changes and function renamings, in preparation for a future 1.0 release, at which point the API will become stable. Changes in this direction are likely to continue through a 0.11 release. It is recommended that you migrate your code from 0.9 to 0.10 soon, to make the eventual transition to 1.0 easier.

Some of the highlights are:

 - A consistent use of `igraph_integer_t` for all indices and most integer quantities, both in the API and internally. This type is 64-bit by default on all 64-bit systems, bringing support for very large graphs with more than 2 billion vertices. Previously, vertex and edge indices were often represented as `igraph_real_t`. The move to an `igraph_integer_t` also implies a change from `igraph_vector_t` to `igraph_vector_int_t` in many functions.

 - There is a new fully memory-managed container type for lists of vectors (`igraph_vector_list_t`), replacing most prevous uses of the non-managed `igraph_vector_ptr_t`.

 - File format readers are much more robust and more tolerant of invalid input.

 - Many improvements to robustness and reliability, made possible by internal refactorings.

### Breaking changes

 - igraph now requires CMake 3.18 or later.

 - In order to facilitate the usage of graphs with more than 2 billion vertices
   and edges, we have made the size of the `igraph_integer_t` data type to be
   32 bits on 32-bit platforms and 64 bits on 64-bit platforms by default. You
   also have the option to compile a 32-bit igraph variant on a 64-bit platform
   by changing the `IGRAPH_INTEGER_SIZE` build variable in CMake to 32.

 - Since `igraph_integer_t` aims to be the largest integer size that is feasible
   on a particular platform, there is no need for generic data types based on
   `long int` any more. The `long` variants of generic data types (e.g.,
   `igraph_vector_long_t`) are therefore removed; you should use the corresponding
   `int` variant instead, whose elements are of type `igraph_integer_t`.

 - Several igraph functions that used to take a `long int` or return a
   `long int` now takes or returns an `igraph_integer_t` instead to make the
   APIs more consistent. Similarly, igraph functions that used `igraph_vector_t`
   for arguments that take or return _integral_ vectors (e.g., vertex or
   edge indices) now take `igraph_vector_int_t` instead. Graph-related functions
   where the API was changed due to this reason are listed below, one by one.

 - Similarly, igraph functions that used to accept the `long` variant of a
   generic igraph data type (e.g., `igraph_vector_long_t`) now take the `int`
   variant of the same data type.

 - Error handlers should no longer perform a `longjmp()`. Doing so will introduce
   memory leaks, as resource cleanup is now done in multiple stages, through
   multiple calls to the error handler. Thus, the error handler should either
   abort execution immediately (as the default handler does), or report the error,
   call `IGRAPH_FINALLY_FREE()`, and return normally.

 - `igraph_add_edges()` now uses an `igraph_vector_int_t` for its `edges`
   parameter.

 - `igraph_all_minimal_st_separators()` now returns the separators in
   an `igraph_vector_int_list_t` containing `igraph_vector_int_t` vectors.

 - `igraph_all_st_cuts()` and `igraph_all_st_mincuts()` now return the cuts in
   an `igraph_vector_int_list_t` containing `igraph_vector_int_t` vectors.

 - `igraph_arpack_unpack_complex()` now uses `igraph_integer_t` for its `nev`
   argument instead of `long int`.

 - `igraph_articulation_points()` now uses an `igraph_vector_int_t` to return
   the list of articulation points, not an `igraph_vector_t`.

 - `igraph_assortativity_nominal()` now accepts vertex types in an `igraph_vector_int_t`
   instead of an `igraph_vector_t`.

 - `igraph_asymmetric_preferennce_game()` now uses an `igraph_vector_int_t` to
   return the types of the nodes in the generated graph.

 - `igraph_automorphism_group()` now returns the generators in an `igraph_vector_int_list_t`
   instead of a pointer vector containing `igraph_vector_t` objects.

 - `igraph_barabasi_game()`, `igraph_barabasi_aging_game()`,
   `igraph_recent_degree_game()` and `igraph_recent_degree_aging_game()` now use
   an `igraph_vector_int_t` for the out-degree sequence of the nodes being
   generated instead of an `igraph_vector_t`.

 - `igraph_bfs()` now takes an `igraph_vector_int_t` for its `roots`,
   `restricted`, `order`, `father`, `pred`, `succ` and `dist` arguments instead
   of an `igraph_vector_t`.

 - `igraph_bfs_simple()` now takes `igraph_vector_int_t` for its `vids`,
   `layers` and `parents` arguments instead of an `igraph_vector_t`.

 - `igraph_biconnected_components()` now uses an `igraph_vector_int_t` to return
   the list of articulation points, not an `igraph_vector_t`. Also, the container
   used for the edges and vertices of the components is now an `igraph_vector_int_list_t`
   instead of a pointer vector containing `igraph_vector_t` objects.

 - `igraph_bipartite_projection()` now uses `igraph_vector_int_t` to return
   `multiplicity1` and `multiplicity2`, not `igraph_vector_t`.

 - `igraph_bridges()` now uses an `igraph_vector_int_t` to return the list of
   bridges, not an `igraph_vector_t`.

 - `igraph_callaway_traits_game()` returns the node types in an `igraph_vector_int_t`
   instead of an `igraph_vector_t`.

 - `igraph_cattribute_list()` now uses `igraph_vector_int_t`
   to return `gtypes`, `vtypes` and `etypes`.

 - `igraph_canonical_permutation()` now uses an `igraph_vector_int_t` for its
   labeling parameter.

 - `igraph_cited_type_game()` now uses an `igraph_vector_int_t` for its
   types parameter.

 - `igraph_citing_cited_type_game()` now uses an `igraph_vector_int_t` for its
   types parameter.

 - `igraph_clique_handler_t` now uses an `igraph_vector_int_t` for its
   `clique` parameter, and must return an `igraph_error_t`. Use `IGRAPH_STOP`
   as the return code to terminate the search prematurely. The vector that the
   handler receives is owned by the clique search routine. If you want to hold
   on to the vector for a longer period of time, you need to make a copy of it
   in the handler. Cliques passed to the callback are marked as `const` as a
   reminder to this change.

 - The `res` parameter of `igraph_cliques()` is now an `igraph_vector_int_list_t`.

 - Callbacks used by `igraph_cliques_callback()` need to be updated to account
   for the fact that the callback does not own the clique passed to it any more;
   the callback needs to make a copy if it wants to hold on to the clique for a
   longer period of time. If the callback does not need to store the clique, it
   does not need to do anything any more, and it must not destroy or free the
   clique.

 - `igraph_closeness()` and `igraph_closeness_cutoff()` now use an
   `igraph_vector_int_t` to return `reachable_count`, not an `igraph_vector_t`.

 - `igraph_cohesive_blocks()` now uses an `igraph_vector_int_t` to return the
   mapping from block indices to parent block indices, and the `cohesion`; also,
   it uses an `igraph_vector_int_list_t` to return the blocks themselves instead of
   a pointer vector of `igraph_vector_t`.

 - `igraph_community_walktrap()`, `igraph_community_edge_betweenness()`,
   `igraph_community_eb_get_merges()`, `igraph_community_fastgreedy()`,
   `igraph_community_to_membership()`, `igraph_le_community_to_membership()`,
   `igraph_community_leading_eigenvector()` now use an `igraph_vector_int_t`
   for their `merges` parameter.

 - `igraph_community_walktrap()` now uses `igraph_integer_t` for its `steps` argument.

 - `igraph_community_infomap()` now uses `igraph_integer_t` for its `nb_trials` argument.

 - `igraph_community_edge_betweenness()` now uses an `igraph_vector_int_t` to
   return the edge IDs in the order of their removal as well as the list of edge
   IDs whose removal broke a single component into two.

 - `igraph_community_fluid_communities()` does not provide the modularity in a
   separate output argument any more; use `igraph_modularity()` to retrieve the
   modularity if you need it.

 - `igraph_community_label_propagation()` now uses an `igraph_vector_int_t` for its
   `initial` parameter. It also takes a `mode` argument that specifies how
   labels should be propagated along edges (forward, backward or ignoring edge
   directions).

 - `igraph_community_label_propagation()` does not provide the modularity in a
   separate output argument any more; use `igraph_modularity()` to retrieve the
   modularity if you need it.

 - `igraph_coreness()` now uses an `igraph_vector_int_t` to return the coreness
   values.

 - `igraph_convex_hull()` now uses an `igraph_vector_int_t` to return the
   indices of the input vertices that were chosen to be in the convex hull.

 - `igraph_correlated_game()` and `igraph_correlated_pair_game()` now take an
   `igraph_vector_int_t` as the permutation vector, not an `igraph_vector_t`.

 - `igraph_create()` now uses an `igraph_vector_int_t` for its
   `edges` parameter.

 - `igraph_create_bipartite()` now uses an `igraph_vector_int_t` for its
   `edges` parameter.

 - `igraph_compose()` now returns the edge maps in an `igraph_vector_int_t`
   instead of an `igraph_vector_t`.

 - `igraph_count_multiple()` now returns the multiplicities in an
   `igraph_vector_int_t` instead of an `igraph_vector_t`.

 - `igraph_decompose()` now uses an `igraph_integer_t` for its `maxcompno` and
   `minelements` arguments instead of a `long int`.

 - `igraph_degree()` now uses an `igraph_vector_int_t` to return the degrees.
   If you need the degrees in a vector containing floating-point numbers
   instead (e.g., because you want to pass them on to some other function that
   takes an `igraph_vector_t`), use `igraph_strength()` instead with a null
   weight vector.

 - `igraph_degree_sequence_game()` now takes degree sequences represented as
   `igraph_vector_int_t` instead of `igraph_vector_t`.

 - `igraph_degseq_t`, used by `igraph_degree_sequence_game()`, uses new names
   for its constants. The old names are deprecated, but retained for compatibility.
   See `igraph_constants.h` to see which new name corresponds to which old one.

 - `igraph_delete_vertices_idx()` now uses `igraph_vector_int_t` vectors to
   return the mapping and the inverse mapping of old vertex IDs to new ones.

 - `igraph_deterministic_optimal_imitation()` now expects the list of strategies
   in an `igraph_vector_int_t` instead of an `igraph_int_t`.

 - `igraph_dfs()` now takes an `igraph_vector_int_t` for its `order`, `order_out`,
   `father` and `dist` arguments instead of an `igraph_vector_t`. Furthermore,
   these vectors will contain -2 for vertices that have not been visited; in
   earlier versions, they used to contain NaN instead. Note that -1 is still
   used in the `father` vector to indicate the root of a DFS tree.

 - `igraph_diameter()` and `igraph_diameter_dijkstra()` now use `igraph_vector_int_t`
   vectors to return the list of vertex and edge IDs in the diameter.

 - `igraph_dnorm()` was removed. This is not really a breaking change as the
   function was never documented, but it was exposed from one of the headers.

 - `igraph_dominator_tree()` now takes an `igraph_vector_int_t` for its
   `dom` and `leftout` arguments instead of an `igraph_vector_t`.

 - `igraph_edges()` now takes an `igraph_vector_int_t` for its
   `edges` argument instead of an `igraph_vector_t`.

 - `igraph_es_multipairs()` was removed; you can use the newly added
   `igraph_es_all_between()` instead.

 - `igraph_establishment_game()` now takes an `igraph_vector_int_t` for its
   `node_type_vec` argument instead of an `igraph_vector_t`.

 - `igraph_eulerian_path()` and `igraph_eulerian_cycle()` now use
   `igraph_vector_int_t` to return the list of edge and vertex IDs participating
   in an Eulerian path or cycle instead of an `igraph_vector_t`.

 - `igraph_feedback_arc_set()` now uses an `igraph_vector_int_t` to return the
   IDs of the edges in the feedback arc set instead of an `igraph_vector_t`.

 - `igraph_get_adjacency()` no longer has the `eids` argument, which would produce
   an adjacency matrix where non-zero values were 1-based (not 0-based) edge IDs.
   If you need a matrix with edge IDs, create it manually.

 - `igraph_get_adjacency_sparse()` now returns the sparse adjacency matrix in
   an `igraph_sparsemat_t` structure, and it assumes that the input matrix is
   _initialized_ for sake of consistency with other igraph functions.

 - `igraph_get_adjacency()` and `igraph_get_adjacency_sparse()` now has a
   `loops` argument that lets the user specify how loop edges should be handled.

 - `igraph_get_edgelist()` now uses an `igraph_vector_int_t` for its
   `res` parameter.

 - `igraph_get_eids()` now uses `igraph_vector_int_t` to return lists of edge IDs
   and to receive lists of vertex IDs.

 - The `path` argument of `igraph_get_eids()` was removed. You can replicate the
   old behaviour by constructing the list of vertex IDs explicitly from the
   path by duplicating each vertex in the path except the first and last ones.
   A helper function called `igraph_expand_path_to_pairs()` is provided to ease
   the transition.

 - `igraph_get_eids_multi()` was removed as its design was fundamentally broken;
   there was no way to retrieve the IDs of all edges between a specific pair of
   vertices without knowing in advance how many such edges there are in the graph.

 - `igraph_get_incidence()` now returns the vertex IDs corresponding to the
   rows and columns of the incidence matrix as `igraph_vector_int_t`.

 - `igraph_get_shortest_path()`, `igraph_get_shortest_path_bellman_ford()` and
   `igraph_get_shortest_path_dijkstra()` now use `igraph_vector_int_t` vectors
   to return the list of vertex and edge IDs in the shortest path.

 - `igraph_get_shortest_paths()`, `igraph_get_shortest_paths_dijkstra()` and
   `igraph_get_shortest_paths_bellman_ford()` now use an `igraph_vector_int_t`
   to return the predecessors and inbound edges instead of an
   `igraph_vector_long_t`.

 - The functions `igraph_get_all_shortest_paths()`,
   `igraph_get_all_shortest_paths_dijkstra()`, `igraph_get_shortest_paths()`,
   `igraph_get_shortest_paths_bellman_ford()` and
   `igraph_get_shortest_paths_dijkstra()` now return paths in an
   `igraph_vector_int_list_t` instead of a pointer vector containing
   `igraph_vector_t` objects.

 - The `maps` parameters in `igraph_get_isomorphisms_vf2()` and
   `igraph_get_subisomorphisms_vf2()` are now of type `igraph_vector_int_list_t`.

 - `igraph_get_stochastic()` now has an additional `weights` argument for edge
   weights.

 - `igraph_get_stochastic_sparse()` now returns the sparse adjacency matrix in
   an `igraph_sparsemat_t` structure, and it assumes that the input matrix is
   _initialized_ for sake of consistency with other igraph functions. It also
   received an additional `weights` argument for edge weights.

 - `igraph_girth()` now uses an `igraph_vector_int_t` for its
   `circle` parameter.

 - The `igraph_vector_ptr_t` cliques parameter in `igraph_graphlets()`
   now contains `igraph_vector_int_t`, not `igraph_vector_t`.

 - The `igraph_vector_ptr_t` cliques parameter in `igraph_graphlets_candidate_basis()`
   now contains `igraph_vector_int_t`, not `igraph_vector_t`.

 - The `igraph_vector_ptr_t` cliques parameter in `igraph_graphlets_project()`
   now contains `igraph_vector_int_t`, not `igraph_vector_t`.

 - `igraph_hrg_init()` and `igraph_hrg_resize()` now takes an `igraph_integer_t`
   as their size arguments instead of an `int`.

 - `igraph_hrg_consensus()` now returns the parent vector in an `igraph_vector_int_t`
   instead of an `igraph_vector_t`.

 - `igraph_hrg_predict()` now uses an `igraph_vector_int_t` for its
   `edges` parameter.

 - `igraph_hrg_sample()` now always samples a single graph only. Use
   `igraph_hrg_sample_many()` if you need more than one sample, and call
   `igraph_hrg_fit()` beforehand if you do not have a HRG model but only a
   single input graph.

 - `igraph_hrg_size()` now returns an `igraph_integer_t` instead of an `int`.

 - `igraph_incident()` now uses an `igraph_vector_int_t` for its
   `eids` parameter.

 - The `res` parameter in `igraph_independent_vertex_sets()` is now an
   `igraph_vector_int_list_t`.

 - `igraph_induced_subgraph_map()` now uses `igraph_vector_int_t` vectors to
   return the mapping and the inverse mapping of old vertex IDs to new ones.

 - `igraph_intersection()` now uses an `igraph_vector_int_t` for its
   `edge_map1` and `edge_map2` parameters.

 - The `edgemaps` parameter of `igraph_intersection_many()` is now an
   `igraph_vector_int_list_t` instead of a pointer vector.

 - `igraph_is_chordal()` now uses an `igraph_vector_int_t` for its
   `alpha`, `alpham1` and `fill_in` parameters.

 - `igraph_is_graphical()` and `igraph_is_bigraphical()` now take degree
   sequences represented as `igraph_vector_int_t` instead of `igraph_vector_t`.

 - `igraph_is_matching()`, `igraph_is_maximal_matching()`,
   `igraph_maximum_bipartite_matching` and `igraph_maximum_matching()` now
   use an `igraph_vector_int_t` to return the matching instead of an
   `igraph_vector_long_t`.

 - The `vids` parameter for `igraph_isoclass_subgraph()` is now an
   `igraph_vector_int_t` instead of `igraph_vector_t`.

 - `igraph_isomorphic_vf2()`, `igraph_get_isomorphisms_vf2_callback()` (which
   used to be called `igraph_isomorphic_function_vf2()`) and
   `igraph_isohandler_t` now all use `igraph_vector_int_t` for their `map12` and
   `map21` parameters.

 - The `igraph_vector_ptr_t` cliques parameter in `igraph_largest_cliques()`
   now contains `igraph_vector_int_t`, not `igraph_vector_t`.

 - The `igraph_vector_ptr_t` res parameter in `igraph_largest_independent_vertex_sets()`
   now contains `igraph_vector_int_t`, not `igraph_vector_t`.

 - The `igraph_vector_ptr_t` res parameter in `igraph_largest_weighted_cliques()`
   now contains `igraph_vector_int_t`, not `igraph_vector_t`.

 - The dimension vector parameter for `igraph_square_lattice()` (used to be
   `igraph_lattice()`) is now an `igraph_vector_int_t` instead of `igraph_vector_t`.

 - The maxiter parameter of `igraph_layout_bipartite()` is now an `igraph_integer_t`
   instead of `long int`.

 - The fixed parameter of `igraph_layout_drl()` and `igraph_layout_drl_3d()`
   was removed as it has never been implemented properly.

 - The width parameter of `igraph_layout_grid()` is now an `igraph_integer_t`
   instead of `long int`.

 - The width and height parameters of `igraph_layout_grid_3d()` are now
   `igraph_integer_t` instead of `long int`.

 - The dimension parameter of `igraph_layout_mds()` is now an `igraph_integer_t`
   instead of `long int`.

 - The `roots` and `rootlevel` parameters of `igraph_layout_reingold_tilford()`
   are now `igraph_vector_int_t` instead of `igraph_vector_t`.

 - The `roots` and `rootlevel` parameters of `igraph_layout_reingold_tilford_circular()`
   are now `igraph_vector_int_t` instead of `igraph_vector_t`.

 - The order parameter of `igraph_layout_star()` is now an `igraph_vector_int_t`
   instead of an `igraph_vector_t`.

 - The maxiter parameter of `igraph_layout_sugiyama()` is now an `igraph_integer_t`
   instead of `long int`. Also, the function now uses an `igraph_vector_int_t`
   for its `extd_to_orig_eids` parameter.

 - The shifts parameter of `igraph_lcf_vector()` is now an `igraph_vector_int_t`
   instead of an `igraph_vector_t`.

 - `igraph_maxflow()` now uses an `igraph_vector_int_t` for its
   `cut`, `partition` and `partition2` parameters.

 - The `igraph_maxflow_stats_t` struct now contains `igraph_integer_t` values instead of `int` ones.

 - The `res` parameters in `igraph_maximal_cliques()` and `igraph_maximal_cliques_subset()`
   are now of type `igraph_vector_int_list_t`.

 - Callbacks used by `igraph_maximal_cliques_callback()` need to be updated to account
   for the fact that the callback does not own the clique passed to it any more;
   the callback needs to make a copy if it wants to hold on to the clique for a
   longer period of time. If the callback does not need to store the clique, it
   does not need to do anything any more, and it must not destroy or free the
   clique.

 - The `res` parameter in `igraph_maximal_independent_vertex_sets()` is now
   an `igraph_vector_int_list_t`.

 - `igraph_maximum_cardinality_search()` now uses an `igraph_vector_int_t` for
   its `alpha` and `alpham1` arguments.

 - `igraph_mincut()` now uses an `igraph_vector_int_t` for its
   `cut`, `partition` and `partition2` parameters.

 - `igraph_moran_process()` now expects the list of strategies in an
   `igraph_vector_int_t` instead of an `igraph_int_t`.

 - Motif callbacks of type `igraph_motifs_handler_t` now take an `igraph_vector_int_t`
   with the vertex IDs instead of an `igraph_vector_t`, and use `igraph_integer_t`
   for the isoclass parameter.

 - Motif functions now use `igraph_integer_t` instead of `int` for their `size`
   parameter.

 - `igraph_neighborhood_size()` now uses an `igraph_vector_int_t` for its
   `res` parameter.

 - The `res` parameter of `igraph_neighborhood()` is now an `igraph_vector_int_list_t`.

 - `igraph_neighbors()` now uses an `igraph_vector_int_t` for its
   `neis` parameter.

 - `igraph_permute_vertices()` now takes an `igraph_vector_int_t` as the
   permutation vector.

 - `igraph_power_law_fit()` does not calculate the p-value automatically any
   more because the previous estimation method did not match the results from
   the original paper of Clauset, Shalizi and Newman (2009) and the
   implementation of the method outlined in the paper runs slower than the
   previous naive estimate. A separate function named
   `igraph_plfit_result_calculate_p_value()` is now provided for calculating
   the p-value. The automatic selection of the `x_min` cutoff also uses a
   different method than earlier versions. As a consequence, results might be
   slightly different if you used tests where the `x_min` cutoff was selected
   automatically. The new behaviour is now consistent with the defaults of the
   underlying `plfit` library.

 - `igraph_preference_game()` now uses an `igraph_vector_int_t` to return the
   types of the nodes in the generated graph.

 - `igraph_random_walk()` now uses an `igraph_vector_int_t` for its
   results. Also, the function now takes both vertices and edges as
   parameters. It can return IDs of vertices and/or edges on the walk.
   The function now takes weights as a parameter to support weighted graphs.

 - `igraph_random_edge_walk()` now uses an `igraph_vector_int_t` for its
   `edgewalk` parameter.

 - `igraph_read_graph_dimacs_flow()` now uses an `igraph_vector_int_t` for its
   label parameter.

 - `igraph_realize_degree_sequence()` now uses an `igraph_vector_int_t` for its
   `outdeg` and `indeg` parameters.

 - `igraph_reindex_membership()` now uses an `igraph_vector_int_t` for its
   `new_to_old` parameter.

 - `igraph_roulette_wheel_imitation()` now expects the list of strategies
   in an `igraph_vector_int_t` instead of an `igraph_int_t`.

 - `igraph_similarity_dice_pairs()` now uses an `igraph_vector_int_t` for its
   `pairs` parameter.

 - `igraph_similarity_jaccard_pairs()` now uses an `igraph_vector_int_t` for its
   `pairs` parameter.

 - `igraph_sort_vertex_ids_by_degree()` and `igraph_topological_sorting()` now
   use an `igraph_vector_int_t` to return the vertex IDs instead of an
   `igraph_vector_t`.

 - `igraph_spanner()` now uses an `igraph_vector_int_t` to return the vector
   of edge IDs in the spanner instead of an `igraph_vector_t`.

 - `igraph_spanning_tree()`, `igraph_minimum_spanning_tree()` and
   `igraph_random_spanning_tree()` now all use an `igraph_vector_int_t` to
   return the vector of edge IDs in the spanning tree instead of an
   `igraph_vector_t`.

 - `igraph_spmatrix_t` and related functions were removed as they mostly
   duplicated functionality that was already present in `igraph_sparsemat_t`.
   Functions that used `igraph_spmatrix_t` in the library now use
   `igraph_sparsemat_t`.

 - `igraph_stochastic_imitation()` now expects the list of strategies
   in an `igraph_vector_int_t` instead of an `igraph_int_t`.

 - `igraph_st_mincut()` now uses an `igraph_vector_int_t` for its
   `cut`, `partition` and `partition2` parameters.

 - `igraph_strvector_get()` now returns strings in the return value, not in an
   output argument.

 - `igraph_subcomponent()` now uses an `igraph_integer_t` for the seed vertex
   instead of an `igraph_real_t`. It also uses an `igraph_vector_int_t` to
   return the list of vertices in the same component as the seed vertex instead
   of an `igraph_vector_t`.

 - `igraph_subisomorphic_vf2()`, `igraph_get_subisomorphisms_vf2_callback()`
   (which used to be called `igraph_subisomorphic_function_vf2()`) and
   `igraph_isomorphic_bliss()` now all use `igraph_vector_int_t` for their `map12`
   and `map21` parameters.

 - The `maps` parameters in `igraph_subisomorphic_lad()`,
   `igraph_get_isomorphisms_vf2()` and `igraph_get_subisomorphisms_vf2()` are
   now of type `igraph_vector_int_list_t`.

 - `igraph_subisomorphic_lad()` now uses an `igraph_vector_int_t` for its `map`
   parameter. Also, its `domains` parameter is now an `igraph_vector_int_list_t`
   instead of a pointer vector containing `igraph_vector_t` objects.

 - `igraph_unfold_tree()` now uses an `igraph_vector_int_t` for its `vertex_index`
   and `roots` parameters.

 - `igraph_union()` now uses an `igraph_vector_int_t` for its
   `edge_map1` and `edge_map2` parameters.

 - The `edgemaps` parameter of `igraph_union_many()` is now an
   `igraph_vector_int_list_t` instead of a pointer vector.

 - `igraph_vector_init_copy()` was refactored to take _another_ vector that the
   newly initialized vector should copy. The old array-based initialization
   function is now called `igraph_vector_init_array()`.

 - `igraph_vector_ptr_init_copy()` was renamed to `igraph_vector_ptr_init_array()`
   for sake of consistency.

 - `igraph_vs_vector()`, `igraph_vss_vector()` and `igraph_vs_vector_copy()` now
   all take an `igraph_vector_int_t` as the vector of vertex IDs, not an
   `igraph_vector_t`. Similarly, `igraph_vs_as_vector()` now returns the vector
   of matched vertex IDs in an `igraph_vector_int_t`, not an `igraph_vector_t`.

 - The `res` parameter of `igraph_weighted_cliques()` is now an
   `igraph_vector_int_list_t`.

 - `igraph_write_graph_dimacs_flow()` now uses `igraph_integer_t` for the source and
   target vertex index instead of a `long int`.

 - `igraph_vector_*()`, `igraph_matrix_*()`, `igraph_stack_*()`, `igraph_array_*()`
   and several other generic igraph data types now use `igraph_integer_t` for
   indexing, _not_ `long int`. Please refer to the headers for the exact details;
   the list of affected functions is too large to include here.

 - `igraph_vector_order()` was removed; use `igraph_vector_int_pair_order()` instead.
   (The original function worked for vectors containing integers only).

 - `igraph_vector_qsort_ind()` and its variants now take an `igraph_order_t` enum
   instead of a boolean to denote whether the order should be ascending or
   descending.

 - The `add_edges()` function in the attribute handler now takes an
   `igraph_vector_int_t` for its `edges` parameter instead of an
   `igraph_vector_t`. The `add_vertices()` function now takes an
   `igraph_integer_t` for the vertex count instead of a `long int`. The
   `combine_vertices()` and `combine_edges()` functions now take an
   `igraph_vector_ptr_t` containing vectors of type `igraph_vector_int_t` in
   their `merges` parameters. The `get_info()` function now uses
   `igraph_vector_int_t` to return the types of the graph, vertex and edge
   attribute types. The `permute_vertices()` and `permute_edges()` functions in
   the attribute handler tables now take an `igraph_vector_int_t` instead of an
   `igraph_vector_t` for the index vectors. These are relevant only to maintainers
   of higher level interfaces to igraph; they should update their attribute
   handlers accordingly.

 - igraph functions that interface with external libraries such as BLAS or LAPACK
   may now fail if the underlying BLAS or LAPACK implementation cannot handle
   the size of input vectors or matrices (BLAS and LAPACK are usually limited to
   vectors whose size fits in an `int`). `igraph_blas_dgemv()` and
   `igraph_blas_dgemv_array()` thus now return an `igraph_error_t`, which may be
   set to `IGRAPH_EOVERFLOW` if the input vectors or matrices are too large.

 - `igraph_sparsemat_transpose()` now takes an `igraph_bool_t` as its `values`
   argument instead of an `int`. In practice, it has always been treated as a
   boolean.

 - `igraph_sparsemat_cholsol()`, `igraph_sparsemat_lusol()`, `igraph_sparsemat_symbqr`
   and `igraph_sparsemat_symblu` now take an `igraph_integer_t` as their `order` parameter.

 - `igraph_sparsemat_count_nonzero()` and `igraph_sparsemat_count_nonzerotol()` now
   return an `igraph_integer_t`.

 - Functions that used an `igraph_vector_t` to represent cluster size
   and cluster membership now use an `igraph_vector_int_t` instead. These are:
   - `igraph_connected_components()` (used to be `igraph_clusters()` in 0.9 and before)
   - `igraph_community_eb_get_merges()`
   - `igraph_community_edge_betweenness()`
   - `igraph_community_fastgreedy()`
   - `igraph_community_fluid_communities()`
   - `igraph_community_infomap()`
   - `igraph_community_label_propagation()`
   - `igraph_community_leading_eigenvector()`
   - `igraph_community_leiden()`
   - `igraph_community_multilevel()`
   - `igraph_community_optimal_modularity()`
   - `igraph_community_spinglass()`
   - `igraph_community_spinglass_single()`
   - `igraph_community_to_membership()`
   - `igraph_community_walktrap()`
   - `igraph_compare_communities()`
   - `igraph_le_community_to_membership()`
   - `igraph_modularity()`
   - `igraph_reindex_membership()`
   - `igraph_split_join_distance()`
   `igraph_community_multilevel()` additionaly uses a `igraph_matrix_int_t`
   instead of `igraph_matrix_t()` for its memberships parameter.

 - `IGRAPH_TOTAL` was removed from the `igraph_neimode_t` enum; use the equivalent
   `IGRAPH_ALL` instead.

 - `igraph_vector_resize_min()` and `igraph_matrix_resize_min()` no longer return an
   error code (return type is now `void`). The vector or matrix is always left in
   a consistent state by these functions, with all data intact, even if releasing
   unused storage is not successful.

 - `igraph_atlas()` now uses `igraph_integer_t` for its `number` argument.

 - `igraph_read_graph_graphml()` now uses `igraph_integer_t` for its `index` argument.

 - `igraph_read_graph_pajek()` now creates a Boolean `type` attribute for bipartite graphs.
   Previously it created a numeric attribute.

 - `igraph_adjacency()` no longer accepts a negative number of edges in its
   adjacency matrix. When negative entries are found, an error is generated.

 - `igraph_adjacency()` gained an additional `loops` argument that lets you
   specify whether the diagonal entries should be ignored or should be interpreted
   as raw edge counts or _twice_ the number of edges (which is common in linear
   algebra contexts).

 - `igraph_weighted_adjacency()` now returns the weights in a separate vector
   instead of storing it in a vertex attribute. The reason is twofold: first,
   the previous solution worked only with the C attribute handler (not the ones
   from the higher-level interfaces), and second, it wasn't consistent with
   other igraph functions that use weights provided as separate arguments.

 - The `loops` argument of `igraph_weighted_adjacency()` was converted to an
   `igraph_loops_t` for sake of consistency with `igraph_adjacency()` and
   `igraph_get_adjacency()`.

 - `igraph_st_vertex_connectivity()` now ignores edges between source and target for `IGRAPH_VCONN_NEI_IGNORE`

 - The `igraph_community_eb_get_merges()` bridges parameter now starts the indices into the
   edge removal vector at 0, not 1.

 - The `igraph_community_eb_get_merges()` now reports an error when not all edges in the graph are
   removed, instead of a nonsensical result.

 - `igraph_incidence()` does not accept negative incidences anymore.

<<<<<<< HEAD
 - `igraph_rng_seed()` now requires an `igraph_uint_t` as its seed arguments. RNG implementations are free to use only the lower bits of the seed if they do not support 64-bit seeds.

 - `igraph_rngtype_rand` (i.e. the RNG that is based on BSD `rand()`) was removed due to poor statistical properties that sometimes resulted in weird artifacts like all-even "random" numbers when igraph's usage patterns happened to line up with the shortcomings of the `rand()` generator in a certain way.
=======
 - `igraph_write_graph_gml()` takes an additional bitfield parameter controlling some aspects of writing
   the GML file.
>>>>>>> d7aeb1d3

### Added

 - A new integer type, `igraph_uint_t` has been added. This is the unsigned pair of `igraph_integer_t` and th3ey are always consistent in size.
 - A new container type, `igraph_vector_list_t` has been added, replacing most uses of `igraph_vector_ptr_t` in the API. It contains `igraph_vector_t` objects, and it is fully memory managed (i.e. its contents do not need to be allocated and destroyed manually). There are specializations for all vector types, such as for `igraph_vector_int_list_t`.
 - `igraph_adjlist_init_from_inclist()` to create an adjacency list from an already existing incidence list by resolving edge IDs to their corresponding endpoints. This function is useful for algorithms when both an adjacency and an incidence list is needed and they should be in the same order.
 - `igraph_vector_*_permute()` functions to permute a vector based on an index vector.
 - `igraph_vector_*_remove_fast()` functions to remove an item from a vector by swapping it with the last element and then popping it off. It allows one to remove an item from a vector in constant time if the order of items does not matter.
 - `igraph_vector_ptr_sort_ind()` to obtain an index vector that would sort a vector of pointers based on some comparison function.
 - `igraph_hub_and_authority_scores()` calculates the hub and authority scores of a graph as a matching pair.
 - `igraph_generalized_petersen()` to create generalized Petersen graphs (#1844, thanks to @alexsyou).
 - `igraph_circulant()` to create circulant graphs (#1856, thanks to @Gomango999).
 - `igraph_symmetric_tree()` to create a tree with the specified number of branches at each level (#1859, thanks to @YuliYudith and @DoruntinaM).
 - `igraph_regular_tree()` creates a regular tree where all internal vertices have the same total degree.
 - `igraph_is_forest()` to check whether a graph is a forest (#1888, thanks to @rohitt28).
 - `igraph_is_acyclic()` to check whether a graph is acyclic (#1945, thanks to @borsgeorgica).
 - `igraph_es_all_between()` to create an edge selector that selects all edges between a pair of vertices.
 - `igraph_blas_dgemm()` to multiply two matrices.
 - `igraph_wheel()` to create a wheel graph (#1938, thanks to @kwofach).
 - `igraph_stack_capacity()` to query the capacity of a stack.
 - `igraph_almost_equals()` and `igraph_cmp_epsilon()` to compare floating point numbers with a relative tolerance.
 - `igraph_complex_almost_equals()` to compare complex numbers with a relative tolerance.
 - `igraph_vector_all_almost_e()`, `igraph_vector_complex_all_almost_e()`, `igraph_matrix_all_almost_e()`, `igraph_matrix_complex_all_almost_e()` for elementwise comparisons of floating point vector and matrices with a relative tolerance.
 - `igraph_roots_for_tree_layout()` computes a set of roots suitable for a nice tree layout.
 - `igraph_fundamental_cycles()` computes a fundamental cycle basis (experimental).
 - `igraph_minimum_cycle_basis()` computes an unweighted minimum cycle basis (experimental).
 - `igraph_strvector_merge()` moves all strings from one string vectors to the end of another without re-allocating them.
 - `igraph_get_k_shortest_paths()` finds the k shortest paths between a source and a target vertex (#1763, thanks to @GroteGnoom)
 - `igraph_get_widest_path()`, `igraph_get_widest_paths()`, `igraph_widest_paths_dijkstra()` and `igraph_widest_paths_floyd_warshall()` to find widest paths (#1893, thanks to @Gomango999).
 - `igraph_get_laplacian()` and `igraph_get_laplacian_sparse()` return the Laplacian matrix of the graph as a dense or sparse matrix, with various kinds of normalizations. They replace the now-deprecated `igraph_laplacian()`. This makes the API consistent with `igraph_get_adjacency()` and `igraph_get_adjacency_sparse()`.
 - `igraph_enter_safelocale()` and `igraph_exit_safelocale()` for temporarily setting the locale to C. Foreign format readers and writers require a locale which uses a decimal point instead of decimal comma.
 - `igraph_vertex_path_from_edge_path()` converts a sequence of edge IDs representing a path to an equivalent sequence of vertex IDs that represent the vertices the path travelled through.

### Removed

 - The type `igraph_stack_ptr_t`, `igraph_stack_ptr_free_all()` and `igraph_stack_ptr_destroy_all()` are removed. Use `igraph_vector_ptr_t` and associated functions instead.

### Changed

 - `igraph_version()` no longer returns an error code.
 - `igraph_write_graph_ncol()` now preserves the edge ordering of the graph when writing an NCOL file.
 - The Pajek parser is now less strict and accepts more files.
 - `igraph_degree_sequence_game()` now supports an additional method, `IGRAPH_DEGSEQ_EDGE_SWITCHING_SIMPLE`,
    and edge-switching MCMC sampler.
 - `igraph_ring()` no longer simplifies its result when generating a one- or two-vertex graph. The one-cycle has a self-loop and the undirected two-cycle has parallel edges.
 - igraph functions that take an ARPACK options object now also accept `NULL` in place of an options object, and they will fall back to using a default object provided by `igraph_arpack_options_get_default()`.
 - `igraph_vector_view()` now allows `data` to be `NULL` in the special case when `length == 0`.
 - `igraph_write_graph_gml()` uses the `creator` parameter in a different way: the supplied
   string is now written into the Creator line as-is instead of being appended to a default
   value.
 - `igraph_read_graph_gml()` now supports graph attributes (in addition to vertex and edge attributes).
 - `igraph_read_graph_gml()` now uses NaN as the default numerical attribute values instead of 0.
   `igraph_write_graph_gml()` skips writing NaN values. These two changes ensure consistent round-tripping.
 - `igraph_write_graph_gml()` and `igraph_read_graph_gml()` now have limited support for entity encoding.
 - Foreign format readers now present more informative error messages.
 - `igraph_get_adjacency()` and `igraph_get_adjacency_sparse()` now counts loop edges _twice_ in undirected graphs when using `IGRAPH_GET_ADJACENCY_BOTH`. This is to ensure consistency with `IGRAPH_GET_ADJACENCY_UPPER` and `IGRAPH_GET_ADJACENCY_LOWER` such that the sum of the upper and the lower triangle matrix is equal to the full adjacency matrix even in the presence of loop edges.

### Fixed

 - When an error occurs during parsing DL, GML, NCOL, LGL or Pajek files, line numbers are now reported correctly.
 - The GraphML parser does not print to stderr any more in case of encoding
   errors and other error conditions originating from the underlying `libxml2`
   library.
 - The GraphML parser would omit some edges and vertices when reading files with custom attribute types, such as those produced by yEd. This is now corrected.
 - The GML parser no longer mixes up Inf and NaN and -Inf now works.
 - The GML parser now supports nodes with no id field.
 - The GML parser now performs more stringent checks on the input file, such as verifying that `id`, `source`, `target` and `directed` fields are not duplicated.
 - `igraph_write_graph_gml()` no longer produces corrupt output when some string attribute values contain `"` characters.
 - Graphs no longer lose all their attributes after calling `igraph_contract_vertices()`.
 - `igraph_matrix_complex_create()` and `igraph_matrix_complex_create_polar()` now set their sizes correctly.
 - The core data structures (vector, etc.) have overflow checks now.
 - Deterministic graph generators have overflow checks now.

### Deprecated

 - `igraph_complex_eq_tol()` is now deprecated in favour of `igraph_complex_almost_equals()`.

 - `igraph_clusters()` has been renamed to `igraph_connected_components()`; the
   old name is deprecated and will be removed in 0.11.

 - `igraph_get_sparsemat()` is deprecated in favour of `igraph_get_adjacency_sparse()`,
   and will be removed in 0.11. Note that `igraph_get_adjacency_sparse()` takes an
   _initialized_ sparse matrix as input, unlike `igraph_get_sparsemat()` which takes
   an uninitialized one.

 - `igraph_get_stochastic_sparsemat()` is deprecated in favour of `igraph_get_stochastic_sparse()`,
   and will be removed in 0.11. Note that `igraph_get_stochastic_sparse()` takes an
   _initialized_ sparse matrix as input, unlike `igraph_get_stochastic_sparsemat()` which
   takes an uninitialized one.

 - `igraph_lattice()` has been renamed to `igraph_square_lattice()` to indicate
   that this function generates square lattices only. The old name is deprecated
   and will either be removed in 0.11 or will be changed to become a generic
   lattice generator that also supports other types of lattices.

 - `igraph_laplacian()` is now deprecated; use `igraph_get_laplacian()` or
   `igraph_get_laplacian_sparse()` depending on whether you need a dense or a
   sparse matrix.

 - `igraph_matrix_all_e_tol()` is now deprecated in favour of `igraph_matrix_all_almost_e()`.

 - `igraph_matrix_copy()` is now deprecated; use `igraph_matrix_init_copy()`
   instead. The new name emphasizes that the function _initializes_ the first
   argument instead of expecting an already-initialized target matrix. The old
   name will be removed in 0.11.

 - `igraph_matrix_e()` and `igraph_matrix_e_ptr()` have been renamed to
   `igraph_matrix_get()` and `igraph_matrix_get_ptr()`. The old names are
   deprecated and will be removed in 0.11.

- `igraph_random_edge_walk()` has been deprecated by `igraph_random_walk()`
   to support edges and/or vertices for the random walk in a single function.
   It will be removed in 0.11.

 - `igraph_read_graph_dimacs()` has been renamed to `igraph_read_graph_dimacs_flow()`;
   the old name is deprecated and might be re-used as a generic DIMACS reader
   in the future. Also, the function now uses `igraph_integer_t` as the source
   and target vertex IDs instead of a `long int`.

 - `igraph_shortest_paths()` and related functions were renamed to `igraph_distances()`;
   the old name was unfortunate because these functions calculated _path lengths_
   only and not the paths themselves. The old names are deprecated and will be
   removed in 0.11.

 - `igraph_strvector_add()` has been renamed to `igraph_strvector_push_back()`
   for sake of consistency with other vector-like data structures; the old name
   is deprecated and will be removed in 0.11.

 - `igraph_strvector_copy()` has been renamed to `igraph_strvector_init_copy()`
   for sake of consistency with other vector-like data structures; the old name
   is deprecated and will be removed in 0.11.

 - `igraph_strvector_get()` now returns a `const char*` and not a `char*` to
   indicate that you are not supposed to modify the string in the vector
   directly. If you do want to modify it and you are aware of the implications
   (i.e. the new string must not be longer than the original one), you can
   cast away the constness of the return value before modifying it.

 - `igraph_strvector_set2()` has been renamed to `igraph_strvector_set_len()`;
   the old name is deprecated and will be removed in 0.11.

 - `igraph_tree()` has been renamed to `igraph_kary_tree()`; the old name is
   deprecated and will be removed in 0.11.

 - `igraph_vector_e()` and `igraph_vector_e_ptr()` have been renamed to
   `igraph_vector_get()` and `igraph_vector_get_ptr()`. The old names are
   deprecated and will be removed in 0.11.

 - `igraph_vector_e_tol()` is now deprecated in favour of `igraph_vector_all_almost_e()`.

 - `igraph_vector_copy()` is now deprecated; use `igraph_vector_init_copy()`
   instead. The new name emphasizes that the function _initializes_ the first
   argument instead of expecting an already-initialized target vector. The old
   name will be removed in 0.11.

 - `igraph_write_graph_dimacs()` has been renamed to `igraph_write_graph_dimacs_flow()`;
   the old name is deprecated and might be re-used as a generic DIMACS writer
   in the future. Also, the function now uses `igraph_integer_t` as the source
   and target vertex IDs instead of a `long int`.

 - The macros `igraph_Calloc`, `igraph_Realloc` and `igraph_Free` have been
   deprecated in favour of `IGRAPH_CALLOC`, `IGRAPH_REALLOC` and `IGRAPH_FREE`
   to simplify the API. The deprecated variants will be removed in 0.11.

### Other

 - Documentation improvements

## [Unreleased 0.9]

### Changed

 - `igraph_community_walktrap()` now uses double precision floating point operations internally instead of single precision.
 - In `igraph_community_leiden()`, the `nb_clusters` output parameter is now optional (i.e. it can be `NULL`).
 - `igraph_read_graph_graphml()` no longer attempts to temporarily set the C locale, and will therefore not work correctly if the current locale uses a decimal comma.

### Fixed

 - `igraph_community_walktrap()` would return an invalid `modularity` vector when the `merges` matrix was not requested.
 - `igraph_community_walktrap()` would return a `modularity` vector that was too long for disconnected graphs. This would cause a failure in some weighted graphs when the `membership` vector was requested.
 - `igraph_community_walktrap()` now checks the weight vector: only non-negative weights are accepted, and all vertices must have non-zero strength.
 - `igraph_community_walktrap()` now returns a modularity score of NaN for graphs with no edges.
 - `igraph_community_fast_greedy()` now returns a modularity score of NaN for graphs with no edges.
 - `igraph_community_edge_betweenness()` now returns a modularity vector with a single NaN entry for graph with no edges. Previously it returned a zero-length vector.
 - `igraph_community_leading_eigenvector()` does not ignore non-ARPACK-related errors from `igraph_arpack_rssolve()` any more.
 - `igraph_preference_game()` now works correctly when `fixed_size` is true and
   `type_dist` is not given; earlier versions had a bug where more than half of
   the vertices mistakenly ended up in group 0.
 - Fixed a memory leak in `igraph_hrg_fit()` when using `start=1`.
 - `igraph_write_graph_dot()` now outputs NaN values unchanged.
 - `igraph_write_graph_dot()` no longer produces invalid DOT files when empty string attributes are present.
 - `igraph_layout_fruchterman_reingold()` and `igraph_layout_kamada_kawai()`, as well as their 3D versions, did not respect vertex coordinate bounds (`xmin`, `xmax`, etc.) when minimum values were large or maximum values were small. This is now fixed.
 - The initial coordinates of the Kamada-Kawai layout (`igraph_layout_kamada_kawai()` and `igraph_layout_kamada_kawai_3d()`) are chosen to be more in line with the original publication, improving the stability of the result. See isse #963. This changes the output of the function for the same graph, compared with previous versions. To obtain the same layout, initialize coordinates with `igraph_layout_circle()` (in 2D) or `igraph_layout_sphere()` (in 3D).
 - Corrected a problem in the calculation of displacements in `igraph_layout_fruchterman_reingold()` and its 3D version. This fixes using the "grid" variant of the algorithm on disconnected graphs.

### Other

 - Greatly improved error reporting from foregin format parsers.
 - Documentation improvements.

## [0.9.8] - 2022-04-08

### Fixed

 - Assertion failure in `igraph_bfs()` when an empty `roots` or `restricted` vector was provided.
 - `igraph_diversity()` now returns 0 for degree-1 vertices. Previously it incorrectly returned NaN or +-Inf depending on roundoff errors.
 - `igraph_community_walktrap()` does not crash any more when provided with
   `modularity=NULL` and `membership=NULL`.

### Other

 - Documentation improvements.

## [0.9.7] - 2022-03-16

### Changed

 - `igraph_get_all_shortest_paths_dijsktra()` now uses tolerances when comparing path
   lengths, and is thus robust to numerical roundoff errors.
 - `igraph_vector_*_swap` and `igraph_matrix_swap` now take O(1) instead of O(n) and accept all sizes.

### Fixed

 - NCOL and LGL format writers no longer accept "name" and "weight" attributes
   of invalid types.
 - The LGL writer could not access numerical weight attributes, potentially leading
   to crashes.
 - External PLFIT libraries and their headers are now detected at their standard
   installation location.
 - `igraph_vector_init()` no longer accepts negative vector sizes.
 - `igraph_assortativity_nominal()` crashed on the null graph.
 - Label propagation now ensures that all labels are dominant.
 - Fixed incorrect partition results for walktrap algorithm (issue #1927)
 - Negative values returned by `igraph_rng_get_integer()` and `RNG_INTEGER()` were incorrect,
   one larger than they should have been.
 - `igraph_community_walktrap()` now checks its `steps` input argument.
 - The first modularity value reported by `igraph_community_walktrap()` was
   incorrect (it was always zero). This is now fixed.
 - `igraph_correlated_game()` would return incorrect results, or exhaust the memory,
    for most input graphs that were not generated with `igraph_erdos_renyi_game_gnp()`.

### Other

 - The C attribute handler now verifies attribute types when retrieving attributes.
 - Documentation improvements.

## [0.9.6] - 2022-01-05

 - Isomorphism class functions (`igraph_isoclass()`, `igraph_isoclass_subgraph()`,
   `igraph_isoclass_create`) and motif finder functions (`igraph_motifs_randesu()`,
   `igraph_motifs_randesu_estimate()`, `igraph_motifs_randesu_callback()`) now
   support undirected (sub)graphs of sizes 5 and 6. Previsouly only sizes 3 and 4
   were supported.

### Fixed

 - igraph would not build with MinGW when using the vendored GLPK and enabling TLS.
 - Removed some uses of `abort()` from vendored libraries, which could unexpectedly
   shut down the host language of igraph's high-level interfaces.
 - `igraph_community_label_propagation()` no longer leaves any vertices unlabeled
   when they were not reachable from any labeled ones, i.e. the returned membership
   vector is guaranteed not to contain negative values (#1853).
 - The Kamada-Kawai layout is now interruptible.
 - The Fruchterman-Reingold layout is now interruptible.
 - Fixed a bug in `igraph_cmp_epsilon()` that resulted in incorrect results for
   edge betweenness calculations in certain rare cases with x87 floating point
   math when LTO was also enabled (#1894).
 - Weighted clique related functions now fall back to the unweighted variants
   when a null vertex weight vector is given to them.
 - `igraph_erdos_renyi_game_(gnm|gnp)` would not produce self-loops for the singleton
   graph.
 - Fixed a bug in `igraph_local_efficiency()` that sometimes erroneously
   reported zero as the local efficiency of a vertex in directed graphs.
 - `igraph_vector_update()` (and its type-specific variants) did not check for
   memory allocation failure.
 - Fixed a potential crash in the GraphML reader that would be triggered by some
   invalid GraphML files.

### Other

 - `igraph_is_tree()` has improved performance and memory usage.
 - `igraph_is_connected()` has improved performance when checking weak connectedness.
 - Improved error handling in `igraph_maximal_cliques()` and related functions.
 - The build system now checks that GLPK is of a compatible version (4.57 or later).
 - The vendored `plfit` package was updated to 0.9.3.
 - You can now build igraph with an external `plfit` instead of the vendored one.
 - Documentation improvements.

## [0.9.5] - 2021-11-11

### Fixed

 - `igraph_reindex_membership()` does not allow negative membership indices any more.

 - `igraph_rewire_directed_edges()` now generates multigraphs when edge directions
   are ignored, to make it consistent with the directed case.

 - Fixed a bug in `igraph_gomory_hu_tree()` that returned only the equivalent flow
   tree instead of the cut tree (#1810).

 - Fixed a bug in the `IGRAPH_TO_UNDIRECTED_COLLAPSE` mode of
   `igraph_to_undirected()` that provided an incorrect merge vector to the
   attribute handler, leading to problems when edge attributes were merged
   using an attribute combination (#1814).

 - Fixed the behaviour of the `IGRAPH_ENABLE_LTO` option when it was set to
   `AUTO`; earlier versions had a bug where `AUTO` simply checked whether LTO
   is supported but then did not use LTO even if it was supported.

 - When using igraph from a CMake project, it is now checked that the project has
   the C++ language enabled. This is necessary for linking to igraph with CMake.

### Other

 - Improved the root selection method for disconnected graphs in the
   Reingold-Tilford layout (#1836). The new root selection method provides
   niceer results if the graph is not a tree, although it is still recommended
   to use the Sugiyama layout instead, unless the input graph is _almost_ a
   tree, in which case Reingold-Tilfold may still be preferred.

 - `igraph_decompose()` is now much faster for large graphs containing many
   isolates or small components (#960).

 - `igraph_largest_cliques()` and `igraph_clique_number()` were re-written to
   use `igraph_maximal_cliques_callback()` so they are much faster now (#804).

 - The vendored GLPK has been upgraded to GLPK 5.0.

 - Documentation improvements.

## [0.9.4] - 2021-05-31

### Changed

 - Unweighted transitivity (i.e. clustering coefficient) calculations now ignore multi-edges and edge directions instead of rejecting multigraphs and directed graphs.
 - `igraph_transitivity_barrat()` now returns an error code if the input graph has multiple edges (which is not handled correctly by the implementation yet).

### Fixed

 - `igraph_local_scan_k_ecount()` now handles loops correctly.
 - `igraph_transitivity_avglocal_undirected()` is no longer slower than `igraph_transitivity_local_undirected()`.
 - Worked around an invalid warning issued by Clang 9.0 when compiling with OpenMP.

### Other

 - Documentation improvements.

## [0.9.3] - 2021-05-05

### Added

 - `igraph_trussness()` calculates the trussness of each edge in the graph (PR #1034, thanks to Alex Perrone and Fabio Zanini)
 - OpenMP is now enabled and used by certain functions (notably PageRank calculation) when the compiler supports it. Set `IGRAPH_OPENMP_SUPPORT=OFF` at configuration time to disable this.

### Fixed

 - `igraph_get_incidence()` no longer reads and writes out of bounds when given a non-bipartite graph, but gives a warning and ignores edges within a part.
 - `igraph_dyad_census()` no longer reports an overflow on singleton graphs, and handles loops and multigraphs correctly. Undirected graphs are handled consistently and will no longer give a warning.
 - `igraph_vector_lex_cmp()` and `igraph_vector_colex_cmp()` dereferenced their arguments only once instead of twice, and therefore did not work with `igraph_vector_ptr_sort()`.
 - `igraph_maximal_cliques_subset()` and `igraph_transitivity_barrat()` corrupted the error handling stack ("finally stack") under some circumstances.
 - CMake package files did not respect `CMAKE_INSTALL_LIBDIR`. This only affected Linux distributions which install into `lib64` or other locations instead of `lib`.
 - The parser sources could not be generated when igraph was in a location that contained spaces in its path.
 - igraph no longer links to the math library (`libm`) when this is not necessary.
 - `_CRT_SECURE_NO_WARNINGS` is now defined during compilation to enable compatibility with UWP.
 - Fixed a compilation issue on MSYS / MinGW when link-time optimization was enabled and the `MSYS Makefiles` CMake generator was used. Some source files in igraph were renamed as a consequence, but these should not affect users of the library.

### Deprecated

 - `igraph_rng_min()` is now deprecated; assume a constant zero as its return value if you used this function in your own code.

### Other

 - Updated the vendored CXSparse library to version 3.2.0

## [0.9.2] - 2021-04-14

### Added

 - CMake package files are now installed with igraph. This allows `find_package(igraph)` to find igraph and detect the appropriate compilation options for projects that link to it.

### Fixed

 - igraph can now be used as a CMake subproject in other CMake-based projects.
 - The documentaton can now be built from the release tarball.
 - Configuration will no longer fail when the release tarball is extracted into a subdirectory of an unrelated git repository.
 - The generated pkg-config file was incorrect when `CMAKE_INSTALL_<dir>` variables were absolute paths.
 - On Unix-like systems, the library name is now `libigraph.so.0.0.0`, as it used to be for igraph 0.8 and earlier.
 - Fixed a return type mismatch in parser sources, and fixed some warnings with recent versions of gcc.
 - Fixed a bug in `igraph_get_shortest_paths_dijkstra()` and `igraph_get_shortest_paths_bellman_ford()` that returned incorrect results for unreachable vertices.

### Other

 - Improved installation instructions and tutorial.

## [0.9.1] - 2021-03-23

### Added

 - `igraph_vector_lex_cmp()` and `igraph_vector_colex_cmp()` for lexicographic
   and colexicographic comparison of vectors. These functions may also be used
   for sorting.

### Changed

 - `igraph_community_multilevel()` is now randomized (PR #1696, thanks to Daniel Noom).

### Fixed

 - CMake settings that controlled the library installation directory name, such as `CMAKE_INSTALL_LIBDIR`, were not respected.
 - Under some conditions, the generated pkg-config file contained an incorrect include directory path.
 - The following functions were not exported from the shared library: `igraph_subcomponent()`, `igraph_stack_ptr_free_all()`, `igraph_stack_ptr_destroy_all()`, `igraph_status_handler_stderr()`, `igraph_progress_handler_stderr()`.
 - Built-in random number generators (`igraph_rngtype_mt19937`, `igraph_rngtype_rand`, `igraph_rngtype_glibc2`) were not exported from the shared library.
 - `igraph_layout_graphopt()` no longer rounds the `spring_length` parameter to an integer.
 - `igraph_get_all_shortest_paths_dijkstra()` no longer modifies the `res` vector's item destructor.
 - `igraph_get_shortest_path_bellman_ford()` did not work correctly when calculating paths to all vertices.
 - `igraph_arpack_rnsolve()` checks its parameters more carefully.
 - `igraph_community_to_membership()` does not crash anymore when `csize` is requested but `membership` is not.
 - `igraph_citing_cited_type_game()`: fixed memory leaks (PR #1700, thanks to Daniel Noom).
 - `igraph_transitivity_undirected()`, `igraph_transitivity_avglocal_undirected()` and `igraph_transitivity_barrat()` no longer trigger an assertion failure when used with the null graph (PRs #1709, #1710).
 - `igraph_(personalized_)pagerank()` would return incorrect results for weighted multigraphs with fewer than 128 vertices when using `IGRAPH_PAGERANK_ALGO_PRPACK`.
 - `igraph_diversity()` now checks its input more carefully, and throws an error when the input graph has multi-edges or is directed.
 - `igraph_shortest_paths_johnson()` would return incorrect results when the `to` argument differed from `from` (thanks to Daniel Noom).
 - `igraph_is_graphical()` would fail to set the result variable for certain special degree sequences in the undirected simple graph case.
 - Non-maximal clique finding functions would sometimes return incomplete results when finding more than 2147483647 (i.e. 2^31 - 1) cliques.
 - GLPK internal errors no longer crash igraph.
 - Fixed some potential memory leaks that could happen on error conditions or when certain functions were interrupted.
 - When testing a DLL build on Windows, the `PATH` was sometimes not set correctly, causing the tests to fail (PR #1692).
 - When compiling from the git repository (as opposed to the release tarball), the build would fail with recent versions of `bison` and `flex`.

### Other

 - Documentation improvements.
 - Much faster documentation builds.
 - Allow using a pre-generated `arith.h` header for f2c when cross-compiling; see the Installation section of the documentation.
 - The `IGRAPH_ENABLE_LTO` build option now supports the `AUTO` value, which uses LTO only if the compiler supports it. Warning: CMake may not always be able to detect that LTO is not fully supported. Therefore, the default setting is `OFF`.
 - The following functions are now interruptible: `igraph_grg_game()`, `igraph_sbm_game()`, `igraph_barabasi_game()`, `igraph_barabasi_aging_game()`.
 - Functions that use GLPK, such as `igraph_feedback_arc_set()` and `igraph_community_optimal_modularity()` are now interruptible.
 - Add support for older versions of Clang that do not recognize the `-Wno-varargs` flag.

### Acknowledgments

 - Big thanks to Daniel Noom for continuing to expand the test suite and discovering and fixing several bugs in the process!

## [0.9.0] - 2021-02-16

### Added

 - Eulerian paths/cycles (PR #1346):
   * `igraph_is_eulerian()` finds out whether an Eulerian path/cycle exists.
   * `igraph_eulerian_path()` returns an Eulerian path.
   * `igraph_eulerian_cycle()` returns an Eulerian cycle.
 - Efficiency (PR #1344):
   * `igraph_global_efficiency()` computes the global efficiency of a network.
   * `igraph_local_efficiency()` computes the local efficiency around each vertex.
   * `igraph_average_local_efficiency()` computes the mean local efficiency.
 - Degree sequences (PR #1445):
   * `igraph_is_graphical()` checks if a degree sequence has a realization as a simple or multigraph, with or without self-loops.
   * `igraph_is_bigraphical()` checks if two degree sequences have a realization as a bipartite graph.
   * `igraph_realize_degree_sequence()` now supports constructing non-simple graphs as well.
 - There is a new fatal error handling mechanism (PR #1548):
   * `igraph_set_fatal_handler()` sets the fatal error handler. It is the only function in this functionality group that is relevant to end users.
   * The macro `IGRAPH_FATAL()` and the functions `igraph_fatal()` and `igraph_fatalf()` raise a fatal error. These are for internal use.
   * `IGRAPH_ASSERT()` is a replacement for the `assert()` macro. It is for internal use.
   * `igraph_fatal_handler_abort()` is the default fatal error handler.
 - The new `IGRAPH_WARNINGF`, `IGRAPH_ERRORF` and `IGRAPH_FATALF` macros provide warning/error reporting with `printf`-like syntax. (PR #1627, thanks to Daniel Noom!)
 - `igraph_average_path_length_dijkstra()` computes the mean shortest path length in weighted graphs (PR #1344).
 - `igraph_get_shortest_paths_bellman_ford()` computes the shortest paths (including the vertex and edge IDs along the paths) using the Bellman-Ford algorithm (PR #1642, thanks to Guy Rozenberg). This makes it possible to calculate the shortest paths on graphs with negative edge weights, which was not possible before with Dijkstra's algorithm.
 - `igraph_get_shortest_path_bellman_ford()` is a wrapper for `igraph_get_shortest_paths_bellman_ford()` for the single path case.
 - `igraph_is_same_graph()` cheks that two labelled graphs are the same (PR #1604).
 - Harmonic centrality (PR #1583):
   * `igraph_harmonic_centrality()` computes the harmonic centrality of vertices.
   * `igraph_harmonic_centrality_cutoff()` computes the range-limited harmonic centrality.
 - Range-limited centralities, currently equivalent to the old functions with names ending in `_estimate` (PR #1583):
   * `igraph_closeness_cutoff()`.
   * `igraph_betweenness_cutoff()`.
   * `igraph_edge_betweenness_cutoff()`.
 - `igraph_vector_is_any_nan()` checks if any elements of an `igraph_vector_t` is NaN.
 - `igraph_inclist_size()` returns the number of vertices in an incidence list.
 - `igraph_lazy_adjlist_size()` returns the number of vertices in a lazy adjacency list.
 - `igraph_lazy_inclist_size()` returns the number of vertices in a lazy incidence list.
 - `igraph_bfs_simple()` now provides a simpler interface to the breadth-first search functionality.

### Changed

 - igraph now uses a CMake-based build sysyem.
 - GMP support can no longer be disabled. When GMP is not present on the system, igraph will use an embedded copy of Mini-GMP (PR #1549).
 - Bliss has been updated to version 0.75. Bliss functions are now interruptible. Thanks to Tommi Junttila for making this possible!
 - Adjacency and incidence lists:
   * `igraph_adjlist_init()` and `igraph_lazy_adjlist_init()` now require the caller to specify what to do with loop and multiple edges.
   * `igraph_inclist_init()` and `igraph_lazy_inclist_init()` now require the caller to specify what to do with loop edges.
   * Adjacency and incidence lists now use `igraph_vector_int_t` consistently.
 - Community detection:
   * `igraph_community_multilevel()`: added resolution parameter.
   * `igraph_community_fluid_communities()`: graphs with no vertices or with one vertex only are now supported; they return a trivial partition.
 - Modularity:
   * `igraph_modularity()` and `igraph_modularity_matrix()`: added resolution parameter.
   * `igraph_modularity()` and `igraph_modularity_matrix()` now support the directed version of modularity.
   * `igraph_modularity()` returns NaN for graphs with no edges to indicate that the modularity is not well-defined for such graphs.
 - Centralities:
   * `cutoff=0` is no longer interpreted as infinity (i.e. no cutoff) in `betweenness`, `edge_betweenness` and `closeness`. If no cutoff is desired, use a negative value such as `cutoff=-1`.
   * The `nobigint` argument has been removed from `igraph_betweenness()`, `igraph_betweenness_estimate()` and `igraph_centralization_betweenness()`, as it is not longer needed. The current implementation is more accurate than the old one using big integers.
   * `igraph_closeness()` now considers only reachable vertices during the calculation (i.e. the closeness is calculated per-component in the undirected case) (PR #1630).
   * `igraph_closeness()` gained two additional output parameters, `reachable_count` and `all_reachable`, returning the number of reached vertices from each vertex, as well as whether all vertices were reachable. This allows for computing various generalizations of closeness for disconnected graphs (PR #1630).
   * `igraph_pagerank()`, `igraph_personalized_pagerank()` and `igraph_personalized_pagerank_vs()` no longer support the `IGRAPH_PAGERANK_ALGO_POWER` method. Their `options` argument now has type `igraph_arpack_options_t *` instead of `void *`.
 - Shortest paths (PR #1344):
   * `igraph_average_path_length()` now returns the number of disconnected vertex pairs in the new `unconn_pairs` output argument.
   * `igraph_diameter()` now return the result as an `igraph_real_t` instead of an `igraph_integer_t`.
   * `igraph_average_path_length()`  and `igraph_diameter()` now return `IGRAPH_INFINITY` when `unconn=FALSE` and the graph is not connected. Previously they returned the number of vertices.
 - Trait-based random graph generators:
   * `igraph_callaway_traits_game()` and `igraph_establishment_game()` now have an optional output argument to retrieve the generated vertex types.
   * `igraph_callaway_traits_game()` and `igraph_establishment_game()` now allow omitting the type distribution vector, in which case they assume a uniform distribution.
   * `igraph_asymmetric_preference_game()` now accept a different number of in-types and out-types.
 - `igraph_subisomorphic_lad()` now supports graphs with self-loops.
 - `igraph_is_chordal()` and `igraph_maximum_cardinality_search()` now support non-simple graphs and directed graphs.
 - `igraph_realize_degree_sequence()` has an additional argument controlling whether multi-edges or self-loops are allowed.
 - `igraph_is_connected()` now returns false for the null graph; see https://github.com/igraph/igraph/issues/1538 for the reasoning behind this decision.
 - `igraph_lapack_ddot()` is renamed to `igraph_blas_ddot()`.
 - `igraph_to_directed()`: added RANDOM and ACYCLIC modes (PR #1511).
 - `igraph_topological_sorting()` now issues an error if the input graph is not acyclic. Previously it issued a warning.
 - `igraph_vector_(which_)(min|max|minmax)()` now handles NaN elements.
 - `igraph_i_set_attribute_table()` is renamed to `igraph_set_attribute_table()`.
 - `igraph_i_sparsemat_view()` is renamed to `igraph_sparsemat_view()`.

### Deprecated

 - `igraph_is_degree_sequence()` and `igraph_is_graphical_degree_sequence()` are deprecated in favour of the newly added `igraph_is_graphical()`.
 - `igraph_closeness_estimate()` is deprecated in favour of the newly added `igraph_closeness_cutoff()`.
 - `igraph_betweenness_estimate()` and `igraph_edge_betweenness_estimate()` are deprecated in favour of the newly added `igraph_betweenness_cutoff()` and `igraph_edge_betweenness_cutoff()`.
 - `igraph_adjlist_remove_duplicate()` and `igraph_inclist_remove_duplicate()` are now deprecated in favour of the new constructor arguments in `igraph_adjlist_init()` and `igraph_inclist_init()`.

### Removed

 - The following functions, all deprecated in igraph 0.6, have been removed (PR #1562):
   * `igraph_adjedgelist_init()`, `igraph_adjedgelist_destroy()`, `igraph_adjedgelist_get()`, `igraph_adjedgelist_print()`, `igraph_adjedgelist_remove_duplicate()`.
   * `igraph_lazy_adjedgelist_init()`, `igraph_lazy_adjedgelist_destroy()`, `igraph_lazy_adjedgelist_get()`, `igraph_lazy_adjedgelist_get_real()`.
   * `igraph_adjacent()`.
   * `igraph_es_adj()`.
   * `igraph_subgraph()`.
 - `igraph_pagerank_old()`, deprecated in 0.7, has been removed.
 - `igraph_vector_bool` and `igraph_matrix_bool` functions that relied on inequality-comparing `igraph_bool_t` values are removed.

### Fixed

 - Betweenness calculations are no longer at risk from integer overflow.
 - The actual cutoff distance used in closeness calculation was one smaller than the `cutoff` parameter. This is corrected (PR #1630).
 - `igraph_layout_gem()` was not interruptible; now it is.
 - `igraph_barabasi_aging_game()` now checks its parameters more carefully.
 - `igraph_callaway_traits_game()` and `igraph_establishment_game()` now check their parameters.
 - `igraph_lastcit_game()` checks its parameters more carefully, and no longer crashes with zero vertices (PR #1625).
 - `igraph_cited_type_game()` incorrectly rounded the attractivity vector entries to integers.
 - `igraph_residual_graph()` now returns the correct _residual_ capacities; previously it wrongly returned the original capacities (PR #1598).
 - `igraph_psumtree_update()` now checks for negative values and NaN.
 - `igraph_communities_spinglass()`: fixed several memory leaks in the `IGRAPH_SPINCOMM_IMP_NEG` implementation.
 - `igraph_incident()` now returns edges in the same order as `igraph_neighbors()`.
 - `igraph_modularity_matrix()` returned incorrect results for weighted graphs. This is now fixed. (PR #1649, thanks to Daniel Noom!)
 - `igraph_lapack_dgetrf()` would crash when passing `NULL` for its `ipiv` argument (thanks for the fix to Daniel Noom).
 - Some `igraph_matrix` functions would fail to report errors on out-of-memory conditions.
 - `igraph_maxdegree()` now returns 0 for the null graph or empty vector set. Previously, it did not handle this case.
 - `igraph_vector_bool_all_e()` now considers all nonzero (i.e. "true") values to be the same.
 - PageRank (PR #1640):
   * `igraph_(personalized_)pagerank(_vs)()` now check their parameters more carefully.
   * `igraph_personalized_pagerank()` no longer modifies its `reset` parameter.
   * `igraph_(personalized_)pagerank(_vs)`: the `IGRAPH_PAGERANK_ALGO_ARPACK` method now handles self-loops correctly.
   * `igraph_personalized_pagerank(_vs)()`: the result retuned for edgeless or all-zero-weight graphs with the `IGRAPH_PAGERANK_ALGO_ARPACK` ignored the personalization vector. This is now corrected.
   * `igraph_personalized_pagerank(_vs)()` with a non-uniform personalization vector, a disconnected graph and the `IGRAPH_PAGERANK_ALGO_PRPACK` method would return results that were inconsistent with `IGRAPH_PAGERANK_ALGO_ARPACK`. This happened because PRPACK always used a uniform reset distribution when the random walk got stuck in a sink vertex. Now it uses the user-specified reset distribution for this case as well.
 - Fixed crashes in several functions when passing a weighted graph with zero edges (due to `vector_min` being called on the zero-length weight vector).
 - Fixed problems in several functions when passing in a graph with zero vertices.
 - Weighted betweenness, closeness, PageRank, shortest path calculations and random walk functions now check if any weights are NaN.
 - Many functions now reject input arguments containing NaN values.
 - Compatibility with the PGI compiler.

### Other

 - Documentation improvements.
 - Improved error and warning messages.
 - More robust error handling.
 - General code cleanup to reduce the number of compiler warnings.
 - igraph's source files have been re-organized for better maintainability.
 - Debugging aid: When igraph is build with AddressSanitizer, the default error handler prints a stack trace before exiting.
 - igraph can now be built with an external CXSparse library.
 - The references to igraph source files in error and warning messages are now always relative to igraph's base directory.
 - When igraph is built as a shared library, only public symbols are exported even on Linux and macOS.

### Acknowledgments

 - Thanks to Daniel Noom for significantly expanding igraph's test coverage and exposing several issues in the process!

## [0.8.5] - 2020-12-07

### Changed

 - `igraph_write_graph_pajek()`: the function now always uses the platform-native line endings (CRLF on Windows, LF on Unix and macOS). Earlier versions tried to enforce Windows line endings, but this was error-prone, and since all recent versions of Pajek support both line endings, enforcing Windows line endings is not necessary any more.

### Fixed

 - Fixed several compilation issues with MINGW32/64 (PR #1554)
 - `igraph_layout_davidson_harel()` was not interruptible; now it is.
 - Added a missing memory cleanup call in `igraph_i_cattribute_combine_vertices()`.
 - Fixed a few memory leaks in test cases.

## [0.8.4] - 2020-11-24

### Fixed

 - `igraph_i_cattribute_combine_vertices()`: fixed invalid cleanup code that eventually filled up the "finally" stack when combining vertices with attributes extensively.
 - `igraph_hrg_sample()`: fixed incorrect function prototype
 - `igraph_is_posinf()` and `igraph_is_neginf()`: fixed incorrect result on platforms where the sign of the result of `isinf()` is not indicative of the sign of the input.
 - Fixed building with vendored LAPACK and external BLAS
 - Fixed building with XCode 12.2 on macOS

### Other

 - Documentation improvements
 - General code cleanup to reduce the number of compiler warnings

## [0.8.3] - 2020-10-02

### Added

 - `igraph_vector_binsearch_slice()` performs binary search on a sorted slice of a vector.

### Changed

 - `igraph_eigenvector_centrality()` assumes the adjacency matrix of undirected graphs to have twice the number of self-loops for each vertex on the diagonal. This makes the results consistent between an undirected graph and its directed equivalent when each edge is replaced by a mutual edge pair.

### Fixed

 - `igraph_isomorphic()` now verifies that the input graphs have no multi-edges (PR #1464).
 - `igraph_difference()` was creating superfluous self loops (#597).
 - `igraph_count_multiple()` was giving incorrect results for self-loops in directed graph (PR #1399).
 - `igraph_betweenness_estimate()`: fixed incorrect results with finite cutoff (PR #1392).
 - `igraph_count_multiple()` was giving incorrect results for self-loops in directed graph (PR #1399).
 - `igraph_eigen_matrix_symmetric()`: fixed incorrect matrix multiplication (PR #1379).
 - Corrected several issues that could arise during an error condition (PRs #1405, #1406, #1438).
 - `igraph_realize_degree_sequence()` did not correctly detect some non-graphical inputs.
 - `igraph_is_graphical_degree_sequence()`: fixed incorrect results in undirected case (PR #1441).
 - `igraph_community_leiden()`: fixed incorrect result when self-loops are present (PR #1476).
 - `igraph_eigenvector_centrality()`: fixed incorrect value for isolated vertices in weighted graphs.
 - `igraph_eigenvector_centrality()`: corrected the handling of self-loops.
 - `igraph_layout_reingold_tilford()`: fixed an issue where branches of the tree would sometimes overlap.

### Other

 - `igraph_degree_sequence_game()`: improved performance with `IGRAPH_DEGSEQ_SIMPLE_NO_MULTIPLE_UNIFORM` method.
 - Improved the robustness of the test suite.
 - Documentation improvements.
 - Improved error and warning messages.
 - Improved compatibility with recent versions of Microsoft Visual C.

## [0.8.2] - 2020-04-28

### Changed

 - Improved argument checking: `igraph_all_st_mincuts()` and `igraph_sir()`
 - Improved interruptibility: `igraph_sir()`

### Fixed

 - `igraph_community_leiden()`: fixed crash when interrupting
 - The tests are now more robust. Some incorrect test failures were fixed when
   running on i386 architecture, or when using different versions of external
   dependencies.

### Other

 - Improved error messages from `igraph_sir()`.
 - Improved compatibility with more recent versions of Microsoft Visual C.

## [0.8.1] - 2020-03-13

### Changed

 - Improved interruptability: `igraph_degree_sequence_game()`
 - Improved argument checking: `igraph_forest_fire_game()`
 - Updated the plfit library to version 0.8.1

### Fixed

 - `igraph_community_edge_betweenness()`: fix for graphs with no edges (PR #1312)
 - `igraph_bridges()` now handles multigraphs correctly (PR #1335)
 - `igraph_avg_nearest_neighbor_degree()`: fix for memory leak in weighted case (PR #1339)
 - `igraph_community_leiden()`: fix crash bug (PR #1357)

### Other

 - Included `ACKOWLEDGEMENTS.md`
 - Documentation improvements

## [0.8.0] - 2020-01-29

### Added

 * Trees

   - `igraph_to_prufer()` and `igraph_from_prufer()` convert labelled trees to/from Prüfer sequences
   - `igraph_tree_game()` samples uniformly from the set of labelled trees
   - `igraph_is_tree()` checks if a graph is a tree
   - `igraph_random_spanning_tree()` picks a spanning tree of a graph uniformly at random
   - `igraph_random_edge_walk()` returns the indices of edges traversed by a random walk; useful for multigraphs

 * Community detection

   - `igraph_community_fluid_communities()` detects communities based on interacting fluids
   - `igraph_community_leiden()` detects communities with the Leiden method

 * Cliques

   - `igraph_maximal_cliques_hist()` counts maximal cliques of each size
   - `igraph_maximal_cliques_callback()` calls a function for each maximal clique
   - `igraph_clique_size_hist()` counts cliques of each size
   - `igraph_cliques_callback()` calls a function for each clique
   - `igraph_weighted_cliques()` finds weighted cliques in graphs with integer vertex weights
   - `igraph_weighted_clique_number()` computes the weighted clique number
   - `igraph_largest_weighted_cliques()` finds the largest weighted cliques

 * Graph generators

   - `igraph_hsbm_game()` for a hierarchical stochastic block model
   - `igraph_hsbm_list_game()` for a more general hierarchical stochastic block model
   - `igraph_correlated_game()` generates pairs of correlated random graphs by perturbing existing adjacency matrix
   - `igraph_correlated_pair_game()` generates pairs of correlated random graphs
   - `igraph_tree_game()` samples uniformly from the set of labelled trees
   - `igraph_dot_product_game()` generates a random dot product graph
   - `igraph_realize_degree_sequence()` creates a single graph with a given degree sequence (Havel-Hakimi algorithm)

 * Graph embeddings

   - `igraph_adjacency_spectral_embedding()` and `igraph_laplacian_spectral_embedding()` provide graph embedddings
   - `igraph_dim_select()` provides dimensionality selection for singular values using profile likelihood

 * Isomorphism

   - `igraph_automorphism_group()` computes the generators of the automorphism group of a simple graph
   - `igraph_simplify_and_colorize()` encodes edge and self-loop multiplicities into edge and vertex colors; use in conjunction with VF2 to test isomorphism of non-simple graphs

 * Other

   - `igraph_bridges()` finds edges whose removal would disconnect a graph
   - `igraph_vertex_coloring_greedy()` computes a vertex coloring using a greedy algorithm
   - `igraph_rewire_directed_edges()` randomly rewires only the starting points or only the endpoints of directed edges
   - Various `igraph_local_scan_*` functions provide local counts and statistics of neighborhoods
   - `igraph_sample_sphere_surface()` samples points uniformly from the surface of a sphere
   - `igraph_sample_sphere_volume()` samples points uniformly from the volume of a sphere
   - `igraph_sample_dirichlet()` samples points from a Dirichlet distribution
   - `igraph_malloc()`, to be paired with the existing `igraph_free()`

### Changed

 - `igraph_degree_sequence_game()`: new method added for uniform sampling: `IGRAPH_DEGSEQ_SIMPLE_NO_MULTIPLE_UNIFORM`
 - `igraph_modularity_matrix()`: removed `membership` argument (PR #1194)
 - `igraph_avg_nearest_neighbor_degree()`: added `mode` and `neighbor_degree_mode` arguments (PR #1214).
 - `igraph_get_all_simple_paths()`: added `cutoff` argument (PR #1232).
 - `igraph_unfold_tree()`: no longer preserves edge ordering of original graph
 - `igraph_decompose()`: support strongly connected components
 - `igraph_isomorphic_bliss()`, `igraph_canonical_permutation()`, `igraph_automorphisms()`: added additional arguments to support vertex colored graphs (PR #873)
 - `igraph_extended_chordal_ring`: added argument to support direction (PR #1096), and fixed issue #1093.

### Other

 - The [Bliss isomorphism library](http://www.tcs.hut.fi/Software/bliss/) was updated to version 0.73. This version adds support for vertex colored and directed graphs.
 - igraph now uses the high-performance [Cliquer library](https://users.aalto.fi/~pat/cliquer.html) to find (non-maximal) cliques
 - Provide proper support for Windows, using `__declspec(dllexport)` and `__declspec(dllimport)` for `DLL`s and static usage by using `#define IGRAPH_STATIC 1`.
 - Provided integer versions of `dqueue` and `stack` data types.

[Unreleased]: https://github.com/igraph/igraph/compare/0.9.8..HEAD
[0.9.8]: https://github.com/igraph/igraph/compare/0.9.7...0.9.8
[0.9.7]: https://github.com/igraph/igraph/compare/0.9.6...0.9.7
[0.9.6]: https://github.com/igraph/igraph/compare/0.9.5...0.9.6
[0.9.5]: https://github.com/igraph/igraph/compare/0.9.4...0.9.5
[0.9.4]: https://github.com/igraph/igraph/compare/0.9.3...0.9.4
[0.9.3]: https://github.com/igraph/igraph/compare/0.9.2...0.9.3
[0.9.2]: https://github.com/igraph/igraph/compare/0.9.1...0.9.2
[0.9.1]: https://github.com/igraph/igraph/compare/0.9.0...0.9.1
[0.9.0]: https://github.com/igraph/igraph/compare/0.8.5...0.9.0
[0.8.5]: https://github.com/igraph/igraph/compare/0.8.4...0.8.5
[0.8.4]: https://github.com/igraph/igraph/compare/0.8.3...0.8.4
[0.8.3]: https://github.com/igraph/igraph/compare/0.8.2...0.8.3
[0.8.2]: https://github.com/igraph/igraph/compare/0.8.1...0.8.2
[0.8.1]: https://github.com/igraph/igraph/compare/0.8.0...0.8.1
[0.8.0]: https://github.com/igraph/igraph/releases/tag/0.8.0<|MERGE_RESOLUTION|>--- conflicted
+++ resolved
@@ -667,14 +667,12 @@
 
  - `igraph_incidence()` does not accept negative incidences anymore.
 
-<<<<<<< HEAD
- - `igraph_rng_seed()` now requires an `igraph_uint_t` as its seed arguments. RNG implementations are free to use only the lower bits of the seed if they do not support 64-bit seeds.
-
- - `igraph_rngtype_rand` (i.e. the RNG that is based on BSD `rand()`) was removed due to poor statistical properties that sometimes resulted in weird artifacts like all-even "random" numbers when igraph's usage patterns happened to line up with the shortcomings of the `rand()` generator in a certain way.
-=======
  - `igraph_write_graph_gml()` takes an additional bitfield parameter controlling some aspects of writing
    the GML file.
->>>>>>> d7aeb1d3
+
+ - `igraph_rng_seed()` now requires an `igraph_uint_t` as its seed arguments. RNG implementations are free to use only the lower bits of the seed if they do not support 64-bit seeds.
+
+ - `igraph_rngtype_rand` (i.e. the RNG that is based on BSD `rand()`) was removed due to poor statistical properties that sometimes resulted in weird artifacts like all-even "random" numbers when igraph's usage patterns happened to line up with the shortcomings of the `rand()` generator in a certain way.
 
 ### Added
 
