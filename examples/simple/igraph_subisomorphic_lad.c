--- conflicted
+++ resolved
@@ -33,131 +33,6 @@
     }
     igraph_vector_int_list_clear(maps);
 }
-
-<<<<<<< HEAD
-=======
-/* This test counts motifs using LAD and compares the results with
- * the RANDESU motif finder */
-void test_k_motifs(const igraph_t *graph, const int k, const int class_count, igraph_bool_t directed) {
-    igraph_vector_t randesu_counts, lad_counts;
-    igraph_vector_t cut_prob;
-    igraph_bool_t equal;
-    igraph_integer_t i, n;
-    igraph_integer_t vcount;
-    igraph_real_t expected_count;
-
-    vcount = igraph_vcount(graph);
-
-    n = class_count;
-
-    igraph_vector_init(&lad_counts, n);
-
-    for (i = 0; i < n; i++) {
-        igraph_t pattern;
-        igraph_vector_int_list_t maps;
-        igraph_integer_t nAutomorphisms;
-
-        igraph_isoclass_create(&pattern, k, i, directed);
-        igraph_vector_int_list_init(&maps, 0);
-
-        igraph_subisomorphic_lad(&pattern, graph, NULL, NULL, NULL, &maps, /* induced = */ true, 0);
-
-        igraph_count_subisomorphisms_vf2(&pattern, &pattern, NULL, NULL, NULL, NULL, &nAutomorphisms, NULL, NULL, NULL);
-
-        VECTOR(lad_counts)[i] = igraph_vector_int_list_size(&maps) / nAutomorphisms;
-
-        igraph_vector_int_list_destroy(&maps);
-
-        igraph_destroy(&pattern);
-    }
-
-    igraph_vector_init(&cut_prob, k);
-    igraph_vector_init(&randesu_counts, 0);
-    igraph_motifs_randesu(graph, &randesu_counts, k, &cut_prob);
-
-    equal = 1 /* true */;
-    for (i = 0; i < n; i++) {
-        if (igraph_is_nan(VECTOR(randesu_counts)[i])) {
-            continue;
-        }
-        if (VECTOR(randesu_counts)[i] != VECTOR(lad_counts)[i]) {
-            equal = 0;
-            break;
-        }
-    }
-
-    if (! equal) {
-        printf("LAD %s %d-motif count does not agree with RANDESU.\n", directed ? "directed" : "undirected", k);
-    }
-
-    expected_count = 1;
-    for (i = 0; i < k; i++) {
-        expected_count *= (vcount - i);
-    }
-    for (i = 0; i < k; i++) {
-        expected_count /= (i + 1);
-    }
-    if (igraph_vector_sum(&lad_counts) != expected_count) {
-        printf("Total %d-vertex %s subgraph count is incorrect.\n", k, directed ? "directed" : "undirected");
-    }
-
-    igraph_vector_destroy(&randesu_counts);
-    igraph_vector_destroy(&lad_counts);
-    igraph_vector_destroy(&cut_prob);
-}
-
-void test_motifs() {
-    igraph_t graph;
-    igraph_integer_t count;
-
-    igraph_rng_seed(igraph_rng_default(), 42);
-
-    /* The graph is chosen to have approximately 50% density
-     * so that most motifs have a high chance of appearing. */
-    igraph_erdos_renyi_game_gnm(&graph, 30, 400, IGRAPH_DIRECTED, IGRAPH_NO_LOOPS);
-
-    igraph_graph_count(3, IGRAPH_DIRECTED, &count);
-    test_k_motifs(&graph, 3, count, IGRAPH_DIRECTED);
-
-    igraph_graph_count(4, IGRAPH_DIRECTED, &count);
-    test_k_motifs(&graph, 4, count, IGRAPH_DIRECTED);
-
-    igraph_destroy(&graph);
-}
-
-void test_motifs_undirected() {
-    igraph_t graph;
-    igraph_integer_t count;
-
-    igraph_rng_seed(igraph_rng_default(), 137);
-
-    /* The graph is chosen to have slightly higher than 50% density
-     * so that most connected motifs have a high chance of appearing. */
-    igraph_erdos_renyi_game_gnm(&graph, 18, 80, IGRAPH_UNDIRECTED, IGRAPH_NO_LOOPS);
-
-    igraph_graph_count(3, IGRAPH_UNDIRECTED, &count);
-    test_k_motifs(&graph, 3, count, IGRAPH_UNDIRECTED);
-
-    igraph_graph_count(4, IGRAPH_UNDIRECTED, &count);
-    test_k_motifs(&graph, 4, count, IGRAPH_UNDIRECTED);
-
-    igraph_destroy(&graph);
-
-    /* Use a smaller graph so that the test would not take too long.
-     * The graph is chosen to have slightly higher than 50% density
-     * so that most connected motifs have a high chance of appearing. */
-    igraph_erdos_renyi_game_gnm(&graph, 12, 36, IGRAPH_UNDIRECTED, IGRAPH_NO_LOOPS);
-
-    igraph_graph_count(5, IGRAPH_UNDIRECTED, &count);
-    test_k_motifs(&graph, 5, count, IGRAPH_UNDIRECTED);
-
-    igraph_graph_count(6, IGRAPH_UNDIRECTED, &count);
-    test_k_motifs(&graph, 6, count, IGRAPH_UNDIRECTED);
-
-    igraph_destroy(&graph);
-}
-
->>>>>>> d58934d4
 
 int main() {
     igraph_t target, pattern;
