<<<<<<< HEAD
=======
# Ignore branches with names starting with certain keywords:
branches:
  except:
  - /^(github|travis)\/.+$/

# We are using Python 3.5 because Python requires MSVC 14 from
# version 3.5 onwards so it does not matter which Python version we pick as
# long as it's later than 3.5.
environment:
  PATH: C:\msys64\usr\bin;C:\msys64\mingw64\bin;C:\Windows\System32;C:\Windows;%PATH%
  MSYSTEM: MINGW64
  TARGET_ARCH: "x64"

  matrix:
    - MSVC_VERSION: "14"
      PYTHON_VERSION: "3.5"
    - MSVC_VERSION: "NONE"
>>>>>>> 5d6e9621

# We always use a 64-bit machine, but can build x86 distributions
platform:
    - x64

environment:
    global:
        VCPKG_DEFAULT_TRIPLET: x64-windows-static

    matrix:
        - job_name: Static
        - job_name: Dynamic

cache:
  - C:\ProgramData\chocolatey\bin -> appveyor.yml
  - C:\ProgramData\chocolatey\lib -> appveyor.yml
  - C:\Tools\vcpkg\installed -> appveyor.yml

install:
    # Install dependencies for MSVC build
    - choco install winflexbison

    # Choose VS 2015, https://www.appveyor.com/docs/lang/cpp/#visual-studio-2015
    - call "C:\Program Files\Microsoft SDKs\Windows\v7.1\Bin\SetEnv.cmd" /x64
    - call "C:\Program Files (x86)\Microsoft Visual Studio 14.0\VC\vcvarsall.bat" x86_amd64

    # Update vcpkg, as included version does not have GMP
    # https://www.appveyor.com/docs/lang/cpp/#vc-packaging-tool
    - cd C:\Tools\vcpkg
    # - git pull --quiet
    # - .\bootstrap-vcpkg.bat -disableMetrics
    # - vcpkg install yasm-tool:x86-windows
    # - vcpkg install gmp
    - vcpkg install libxml2
    - vcpkg integrate install

for:
    - matrix:
        only:
            - job_name: Static
      before_build:
        - cd "%APPVEYOR_BUILD_FOLDER%"
        - mkdir build
        - cd build
        - cmake ..
            -A x64
            -DCMAKE_TOOLCHAIN_FILE=C:/Tools/vcpkg/scripts/buildsystems/vcpkg.cmake
            -DVCPKG_TARGET_TRIPLET=x64-windows-static
            -DIGRAPH_GRAPHML_SUPPORT=1
            -DIGRAPH_USE_INTERNAL_BLAS=1 -DIGRAPH_USE_INTERNAL_LAPACK=1 -DIGRAPH_USE_INTERNAL_ARPACK=1 -DIGRAPH_USE_INTERNAL_GLPK=1 -DIGRAPH_USE_INTERNAL_CXSPARSE=1 -DIGRAPH_USE_INTERNAL_GMP=1
            -DIGRAPH_VERIFY_FINALLY_STACK=1

    - matrix:
        only:
            - job_name: Dynamic
      before_build:
        - cd "%APPVEYOR_BUILD_FOLDER%"
        - mkdir build
        - cd build
        - cmake ..
            -A x64
            -DCMAKE_TOOLCHAIN_FILE=C:/Tools/vcpkg/scripts/buildsystems/vcpkg.cmake
            -DVCPKG_TARGET_TRIPLET=x64-windows-static
            -DBUILD_SHARED_LIBS=1
            -DIGRAPH_GRAPHML_SUPPORT=1
            -DIGRAPH_USE_INTERNAL_BLAS=1 -DIGRAPH_USE_INTERNAL_LAPACK=1 -DIGRAPH_USE_INTERNAL_ARPACK=1 -DIGRAPH_USE_INTERNAL_GLPK=1 -DIGRAPH_USE_INTERNAL_CXSPARSE=1 -DIGRAPH_USE_INTERNAL_GMP=1
            -DIGRAPH_VERIFY_FINALLY_STACK=1

configuration: Release

build:
    parallel: true
    verbosity: minimal

test_script:
    - cd "%APPVEYOR_BUILD_FOLDER%"
    - cd build
    - ctest --output-on-failure -C Release

on_failure:
    - echo zipping everything after a failure...
    - cd "%APPVEYOR_BUILD_FOLDER%"
    - 7z a failed_state.zip . | grep -v "Compressing"
    - appveyor PushArtifact failed_state.zip<|MERGE_RESOLUTION|>--- conflicted
+++ resolved
@@ -1,23 +1,7 @@
-<<<<<<< HEAD
-=======
 # Ignore branches with names starting with certain keywords:
 branches:
   except:
   - /^(github|travis)\/.+$/
-
-# We are using Python 3.5 because Python requires MSVC 14 from
-# version 3.5 onwards so it does not matter which Python version we pick as
-# long as it's later than 3.5.
-environment:
-  PATH: C:\msys64\usr\bin;C:\msys64\mingw64\bin;C:\Windows\System32;C:\Windows;%PATH%
-  MSYSTEM: MINGW64
-  TARGET_ARCH: "x64"
-
-  matrix:
-    - MSVC_VERSION: "14"
-      PYTHON_VERSION: "3.5"
-    - MSVC_VERSION: "NONE"
->>>>>>> 5d6e9621
 
 # We always use a 64-bit machine, but can build x86 distributions
 platform:
