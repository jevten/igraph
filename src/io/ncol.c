/* -*- mode: C -*-  */
/*
   IGraph library.
   Copyright (C) 2005-2020  The igraph development team

   This program is free software; you can redistribute it and/or modify
   it under the terms of the GNU General Public License as published by
   the Free Software Foundation; either version 2 of the License, or
   (at your option) any later version.

   This program is distributed in the hope that it will be useful,
   but WITHOUT ANY WARRANTY; without even the implied warranty of
   MERCHANTABILITY or FITNESS FOR A PARTICULAR PURPOSE.  See the
   GNU General Public License for more details.

   You should have received a copy of the GNU General Public License
   along with this program; if not, write to the Free Software
   Foundation, Inc., 51 Franklin Street, Fifth Floor, Boston, MA
   02110-1301 USA

*/

#include "igraph_foreign.h"

#include "igraph_attributes.h"
#include "igraph_interface.h"

#include "graph/attributes.h"

#include "ncol-header.h"

int igraph_ncol_yylex_init_extra (igraph_i_ncol_parsedata_t* user_defined,
                                  void* scanner);
void igraph_ncol_yylex_destroy (void *scanner );
int igraph_ncol_yyparse (igraph_i_ncol_parsedata_t* context);
void igraph_ncol_yyset_in  (FILE * in_str, void* yyscanner );

/**
 * \ingroup loadsave
 * \function igraph_read_graph_ncol
 * \brief Reads an <code>.ncol</code> file used by LGL.
 *
 * Also useful for creating graphs from \quote named\endquote (and
 * optionally weighted) edge lists.
 *
 * </para><para>
 * This format is used by the Large Graph Layout program
 * (http://lgl.sourceforge.net), and it is simply a
 * symbolic weighted edge list. It is a simple text file with one edge
 * per line. An edge is defined by two symbolic vertex names separated
 * by whitespace. (The symbolic vertex names themselves cannot contain
 * whitespace. They might follow by an optional number, this will be
 * the weight of the edge; the number can be negative and can be in
 * scientific notation. If there is no weight specified to an edge it
 * is assumed to be zero.
 *
 * </para><para>
 * The resulting graph is always undirected.
 * LGL cannot deal with files which contain multiple or loop edges,
 * this is however not checked here, as \a igraph is happy with
 * these.
 *
 * \param graph Pointer to an uninitialized graph object.
 * \param instream Pointer to a stream, it should be readable.
 * \param predefnames Pointer to the symbolic names of the vertices in
 *        the file. If \c NULL is given here then vertex IDs will be
 *        assigned to vertex names in the order of their appearance in
<<<<<<< HEAD
 *        the \c .ncol file. If it is not \c NULL and some unknown
 *        vertex names are found in the \c .ncol file then new vertex
 *        IDs will be assigned to them.
=======
 *        the <code>.ncol</code> file. If it is not \c NULL and some unknown
 *        vertex names are found in the <code>.ncol</code> file then new vertex
 *        ids will be assigned to them.
>>>>>>> e3e21109
 * \param names Logical value, if TRUE the symbolic names of the
 *        vertices will be added to the graph as a vertex attribute
 *        called \quote name\endquote.
 * \param weights Whether to add the weights of the edges to the
 *        graph as an edge attribute called \quote weight\endquote.
 *        \c IGRAPH_ADD_WEIGHTS_YES adds the weights (even if they
 *        are not present in the file, in this case they are assumed
 *        to be zero). \c IGRAPH_ADD_WEIGHTS_NO does not add any
 *        edge attribute. \c IGRAPH_ADD_WEIGHTS_IF_PRESENT adds the
 *        attribute if and only if there is at least one explicit
 *        edge weight in the input file.
 * \param directed Whether to create a directed graph. As this format
 *        was originally used only for undirected graphs there is no
 *        information in the file about the directedness of the graph.
 *        Set this parameter to \c IGRAPH_DIRECTED or \c
 *        IGRAPH_UNDIRECTED to create a directed or undirected graph.
 * \return Error code:
 *         \c IGRAPH_PARSEERROR: if there is a
 *          problem reading
 *         the file, or the file is syntactically incorrect.
 *
 * Time complexity:
 * O(|V|+|E|log(|V|)) if we neglect
 * the time required by the parsing. As usual
 * |V| is the number of vertices,
 * while |E| is the number of edges.
 *
 * \sa \ref igraph_read_graph_lgl(), \ref igraph_write_graph_ncol()
 */
igraph_error_t igraph_read_graph_ncol(igraph_t *graph, FILE *instream,
                           const igraph_strvector_t *predefnames,
                           igraph_bool_t names,
                           igraph_add_weights_t weights,
                           igraph_bool_t directed) {

    igraph_vector_int_t edges;
    igraph_vector_t ws;
    igraph_trie_t trie = IGRAPH_TRIE_NULL;
    igraph_integer_t no_of_nodes;
    igraph_integer_t no_predefined = 0;
    igraph_vector_ptr_t name, weight;
    igraph_vector_ptr_t *pname = 0, *pweight = 0;
    igraph_attribute_record_t namerec, weightrec;
    const char *namestr = "name", *weightstr = "weight";
    igraph_i_ncol_parsedata_t context;

    IGRAPH_CHECK(igraph_empty(graph, 0, directed));
    IGRAPH_FINALLY(igraph_destroy, graph);
    IGRAPH_VECTOR_INT_INIT_FINALLY(&edges, 0);

    IGRAPH_TRIE_INIT_FINALLY(&trie, names);
    IGRAPH_VECTOR_INIT_FINALLY(&ws, 0);

    /* Add the predefined names, if any */
    if (predefnames != 0) {
        igraph_integer_t i, id, n;
        char *key;
        n = no_predefined = igraph_strvector_size(predefnames);
        for (i = 0; i < n; i++) {
            igraph_strvector_get(predefnames, i, &key);
            igraph_trie_get(&trie, key, &id);
            if (id != i) {
                IGRAPH_WARNING("Reading NCOL file, duplicate entry in predefined names.");
                no_predefined--;
            }
        }
    }

    context.has_weights = 0;
    context.vector = &edges;
    context.weights = &ws;
    context.trie = &trie;
    context.eof = 0;
    context.errmsg[0] = '\0';
    context.igraph_errno = IGRAPH_SUCCESS;

    igraph_ncol_yylex_init_extra(&context, &context.scanner);
    IGRAPH_FINALLY(igraph_ncol_yylex_destroy, context.scanner);

    igraph_ncol_yyset_in(instream, context.scanner);

    int err = igraph_ncol_yyparse(&context);
    switch (err) {
    case 0: /* success */
        break;
    case 1: /* parse error */
        if (context.errmsg[0] != 0) {
            IGRAPH_ERROR(context.errmsg, IGRAPH_PARSEERROR);
        } else if (context.igraph_errno != IGRAPH_SUCCESS) {
            IGRAPH_ERROR("", context.igraph_errno);
        } else {
            IGRAPH_ERROR("Cannot read NCOL file.", IGRAPH_PARSEERROR);
        }
        break;
    case 2: /* out of memory */
        IGRAPH_ERROR("Cannot read NCOL file.", IGRAPH_ENOMEM);
        break;
    default: /* must never reach here */
        /* Hint: This will usually be triggered if an IGRAPH_CHECK() is used in a Bison
         * action instead of an IGRAPH_YY_CHECK(), resulting in an igraph errno being
         * returned in place of a Bison error code.
         * TODO: What if future Bison versions introduce error codes other than 0, 1 and 2?
         */
        IGRAPH_FATALF("Parser returned unexpected error code (%d) when reading NCOL file.", err);
    }

    if (predefnames != 0 &&
        igraph_trie_size(&trie) != no_predefined) {
        IGRAPH_WARNING("Unknown vertex/vertices found in NCOL file, predefined names extended.");
    }

    if (names) {
        const igraph_strvector_t *namevec;
        IGRAPH_CHECK(igraph_vector_ptr_init(&name, 1));
        pname = &name;
        IGRAPH_CHECK(igraph_trie_getkeys(&trie, &namevec)); /* dirty */
        namerec.name = namestr;
        namerec.type = IGRAPH_ATTRIBUTE_STRING;
        namerec.value = namevec;
        VECTOR(name)[0] = &namerec;
    }

    if (weights == IGRAPH_ADD_WEIGHTS_YES ||
        (weights == IGRAPH_ADD_WEIGHTS_IF_PRESENT && context.has_weights)) {
        IGRAPH_CHECK(igraph_vector_ptr_init(&weight, 1));
        pweight = &weight;
        weightrec.name = weightstr;
        weightrec.type = IGRAPH_ATTRIBUTE_NUMERIC;
        weightrec.value = &ws;
        VECTOR(weight)[0] = &weightrec;
    }

    if (igraph_vector_int_empty(&edges)) {
        no_of_nodes = 0;
    } else {
        no_of_nodes = igraph_vector_int_max(&edges) + 1;
    }

    IGRAPH_CHECK(igraph_add_vertices(graph, no_of_nodes, pname));
    IGRAPH_CHECK(igraph_add_edges(graph, &edges, pweight));

    if (pname) {
        igraph_vector_ptr_destroy(pname);
    }
    if (pweight) {
        igraph_vector_ptr_destroy(pweight);
    }
    igraph_vector_destroy(&ws);
    igraph_trie_destroy(&trie);
    igraph_vector_int_destroy(&edges);
    igraph_ncol_yylex_destroy(context.scanner);
    IGRAPH_FINALLY_CLEAN(5);

    return IGRAPH_SUCCESS;
}

/**
 * \ingroup loadsave
 * \function igraph_write_graph_ncol
 * \brief Writes the graph to a file in <code>.ncol</code> format
 *
 * </para><para>
 * <code>.ncol</code> is a format used by LGL, see \ref
 * igraph_read_graph_ncol() for details.
 *
 * </para><para>
 * Note that having multiple or loop edges in an
 * <code>.ncol</code> file breaks the  LGL software but
 * \a igraph does not check for this condition.
 * \param graph The graph to write.
 * \param outstream The stream object to write to, it should be
 *        writable.
 * \param names The name of the vertex attribute, if symbolic names
 *        are written to the file. If not, supply 0 here.
 * \param weights The name of the edge attribute, if they are also
 *        written to the file. If you don't want weights, supply 0
 *        here.
 * \return Error code:
 *         \c IGRAPH_EFILE if there is an error writing the
 *         file.
 *
 * Time complexity: O(|E|), the
 * number of edges. All file operations are expected to have time
 * complexity O(1).
 *
 * \sa \ref igraph_read_graph_ncol(), \ref igraph_write_graph_lgl()
 */
igraph_error_t igraph_write_graph_ncol(const igraph_t *graph, FILE *outstream,
                            const char *names, const char *weights) {
    igraph_eit_t it;
    igraph_attribute_type_t nametype, weighttype;

    IGRAPH_CHECK(igraph_eit_create(graph, igraph_ess_all(IGRAPH_EDGEORDER_FROM),
                                   &it));
    IGRAPH_FINALLY(igraph_eit_destroy, &it);

    /* Check if we have the names attribute */
    if (names && !igraph_i_attribute_has_attr(graph, IGRAPH_ATTRIBUTE_VERTEX,
            names)) {
        IGRAPH_WARNINGF("Names attribute '%s' does not exists.", names);
        names = NULL;
    }
    if (names) {
        IGRAPH_CHECK(igraph_i_attribute_gettype(graph, &nametype,
                                                IGRAPH_ATTRIBUTE_VERTEX, names));
        if (nametype != IGRAPH_ATTRIBUTE_NUMERIC && nametype != IGRAPH_ATTRIBUTE_STRING) {
            IGRAPH_WARNINGF("Ignoring names attribute '%s', unknown attribute type.", names);
            names = NULL;
        }
    }

    /* Check the weights as well */
    if (weights && !igraph_i_attribute_has_attr(graph, IGRAPH_ATTRIBUTE_EDGE, weights)) {
        IGRAPH_WARNINGF("Weights attribute '%s' does not exists.", weights);
        weights = NULL;
    }
    if (weights) {
        IGRAPH_CHECK(igraph_i_attribute_gettype(graph, &weighttype,
                                                IGRAPH_ATTRIBUTE_EDGE, weights));
        if (weighttype != IGRAPH_ATTRIBUTE_NUMERIC) {
            IGRAPH_WARNINGF("Ignoring weights attribute '%s', unknown attribute type.", weights);
            weights = NULL;
        }
    }

    if (names == 0 && weights == 0) {
        /* No names, no weights */
        while (!IGRAPH_EIT_END(it)) {
            igraph_integer_t from, to;
            int ret;
            igraph_edge(graph, IGRAPH_EIT_GET(it), &from, &to);
            ret = fprintf(outstream, "%" IGRAPH_PRId " %" IGRAPH_PRId "\n", from, to);
            if (ret < 0) {
                IGRAPH_ERROR("Writing NCOL file failed.", IGRAPH_EFILE);
            }
            IGRAPH_EIT_NEXT(it);
        }
    } else if (weights == 0) {
        /* No weights, but use names */
        igraph_strvector_t nvec;
        IGRAPH_CHECK(igraph_strvector_init(&nvec, igraph_vcount(graph)));
        IGRAPH_FINALLY(igraph_strvector_destroy, &nvec);
        IGRAPH_CHECK(igraph_i_attribute_get_string_vertex_attr(graph, names,
                     igraph_vss_all(),
                     &nvec));
        while (!IGRAPH_EIT_END(it)) {
            igraph_integer_t edge = IGRAPH_EIT_GET(it);
            igraph_integer_t from, to;
            int ret = 0;
            char *str1, *str2;
            igraph_edge(graph, edge, &from, &to);
            igraph_strvector_get(&nvec, from, &str1);
            igraph_strvector_get(&nvec, to, &str2);
            ret = fprintf(outstream, "%s %s\n", str1, str2);
            if (ret < 0) {
                IGRAPH_ERROR("Writing NCOL file failed.", IGRAPH_EFILE);
            }
            IGRAPH_EIT_NEXT(it);
        }
        igraph_strvector_destroy(&nvec);
        IGRAPH_FINALLY_CLEAN(1);
    } else if (names == 0) {
        /* No names but weights */
        igraph_vector_t wvec;
        IGRAPH_VECTOR_INIT_FINALLY(&wvec, igraph_ecount(graph));
        IGRAPH_CHECK(igraph_i_attribute_get_numeric_edge_attr(graph, weights,
                     igraph_ess_all(IGRAPH_EDGEORDER_ID),
                     &wvec));
        while (!IGRAPH_EIT_END(it)) {
            igraph_integer_t edge = IGRAPH_EIT_GET(it);
            igraph_integer_t from, to;
            int ret1, ret2, ret3;
            igraph_edge(graph, edge, &from, &to);
            ret1 = fprintf(outstream, "%" IGRAPH_PRId " %" IGRAPH_PRId " ", from, to);
            ret2 = igraph_real_fprintf_precise(outstream, VECTOR(wvec)[edge]);
            ret3 = fputc('\n', outstream);
            if (ret1 < 0 || ret2 < 0 || ret3 == EOF) {
                IGRAPH_ERROR("Writing NCOL file failed.", IGRAPH_EFILE);
            }
            IGRAPH_EIT_NEXT(it);
        }
        igraph_vector_destroy(&wvec);
        IGRAPH_FINALLY_CLEAN(1);
    } else {
        /* Both names and weights */
        igraph_strvector_t nvec;
        igraph_vector_t wvec;
        IGRAPH_VECTOR_INIT_FINALLY(&wvec, igraph_ecount(graph));
        IGRAPH_CHECK(igraph_strvector_init(&nvec, igraph_vcount(graph)));
        IGRAPH_FINALLY(igraph_strvector_destroy, &nvec);
        IGRAPH_CHECK(igraph_i_attribute_get_numeric_edge_attr(graph, weights,
                     igraph_ess_all(IGRAPH_EDGEORDER_ID),
                     &wvec));
        IGRAPH_CHECK(igraph_i_attribute_get_string_vertex_attr(graph, names,
                     igraph_vss_all(),
                     &nvec));
        while (!IGRAPH_EIT_END(it)) {
            igraph_integer_t edge = IGRAPH_EIT_GET(it);
            igraph_integer_t from, to;
            int ret = 0, ret2 = 0;
            char *str1, *str2;
            igraph_edge(graph, edge, &from, &to);
            igraph_strvector_get(&nvec, from, &str1);
            igraph_strvector_get(&nvec, to, &str2);
            ret = fprintf(outstream, "%s %s ", str1, str2);
            if (ret < 0) {
                IGRAPH_ERROR("Writing NCOL file failed.", IGRAPH_EFILE);
            }
            ret = igraph_real_fprintf_precise(outstream, VECTOR(wvec)[edge]);
            ret2 = fputc('\n', outstream);
            if (ret < 0 || ret2 == EOF) {
                IGRAPH_ERROR("Writing NCOL file failed.", IGRAPH_EFILE);
            }
            IGRAPH_EIT_NEXT(it);
        }
        igraph_strvector_destroy(&nvec);
        igraph_vector_destroy(&wvec);
        IGRAPH_FINALLY_CLEAN(2);
    }

    igraph_eit_destroy(&it);
    IGRAPH_FINALLY_CLEAN(1);
    return IGRAPH_SUCCESS;
}<|MERGE_RESOLUTION|>--- conflicted
+++ resolved
@@ -65,15 +65,9 @@
  * \param predefnames Pointer to the symbolic names of the vertices in
  *        the file. If \c NULL is given here then vertex IDs will be
  *        assigned to vertex names in the order of their appearance in
-<<<<<<< HEAD
- *        the \c .ncol file. If it is not \c NULL and some unknown
- *        vertex names are found in the \c .ncol file then new vertex
- *        IDs will be assigned to them.
-=======
  *        the <code>.ncol</code> file. If it is not \c NULL and some unknown
  *        vertex names are found in the <code>.ncol</code> file then new vertex
  *        ids will be assigned to them.
->>>>>>> e3e21109
  * \param names Logical value, if TRUE the symbolic names of the
  *        vertices will be added to the graph as a vertex attribute
  *        called \quote name\endquote.
