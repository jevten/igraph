--- conflicted
+++ resolved
@@ -107,12 +107,8 @@
     igraph_integer_t no_add, no_del;
     igraph_real_t inf = IGRAPH_INFINITY;
     igraph_real_t next_e, next_a, next_d;
-<<<<<<< HEAD
     igraph_integer_t i, newec;
-=======
-    long int i;
     igraph_bool_t simple;
->>>>>>> ee157ce5
 
     if (corr < 0 || corr > 1) {
         IGRAPH_ERRORF("Correlation must be in [0,1] in correlated Erdos-Renyi game, got %g.",
