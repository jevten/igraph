/* -*- mode: C -*-  */
/* vim:set ts=4 sw=4 sts=4 et: */
/*
   IGraph library.
   Copyright (C) 2003-2021 The igraph development team

   This program is free software; you can redistribute it and/or modify
   it under the terms of the GNU General Public License as published by
   the Free Software Foundation; either version 2 of the License, or
   (at your option) any later version.

   This program is distributed in the hope that it will be useful,
   but WITHOUT ANY WARRANTY; without even the implied warranty of
   MERCHANTABILITY or FITNESS FOR A PARTICULAR PURPOSE.  See the
   GNU General Public License for more details.

   You should have received a copy of the GNU General Public License
   along with this program; if not, write to the Free Software
   Foundation, Inc., 51 Franklin Street, Fifth Floor, Boston, MA
   02110-1301 USA

*/

#include "igraph_games.h"

#include "igraph_constructors.h"
#include "igraph_interface.h"
#include "igraph_nongraph.h"
#include "igraph_random.h"

#include "random/random_internal.h"

/**
 * \section about_games
 *
 * <para>Games are randomized graph generators. Randomization means that
 * they generate a different graph every time you call them. </para>
 */

igraph_error_t igraph_erdos_renyi_game_gnp(
    igraph_t *graph, igraph_integer_t n, igraph_real_t p,
    igraph_bool_t directed, igraph_bool_t loops
) {
    /* This function uses doubles in its `s` vector, and for `maxedges` and `last`.
     * This is because on a system with 32-bit ints, maxedges will be larger than
     * IGRAPH_INTEGER_MAX and this will cause overflows when calculating `from` and `to`
     * for tests on large graphs.
    */
    igraph_integer_t no_of_nodes = n;
    igraph_real_t no_of_nodes_real = (igraph_real_t) no_of_nodes;   /* for divisions below */
    igraph_vector_int_t edges = IGRAPH_VECTOR_NULL;
    igraph_vector_t s = IGRAPH_VECTOR_NULL;
    igraph_integer_t vsize;

    if (n < 0) {
        IGRAPH_ERROR("Invalid number of vertices", IGRAPH_EINVAL);
    }
    if (p < 0.0 || p > 1.0) {
        IGRAPH_ERROR("Invalid probability given", IGRAPH_EINVAL);
    }

<<<<<<< HEAD
    if (p == 0.0 || no_of_nodes <= 1) {
        IGRAPH_CHECK(igraph_empty(graph, n, directed));
=======
    if (p == 0.0 || no_of_nodes == 0) {
        IGRAPH_CHECK(retval = igraph_empty(graph, n, directed));
>>>>>>> 9b7ad1b7
    } else if (p == 1.0) {
        IGRAPH_CHECK(igraph_full(graph, n, directed, loops));
    } else {

        igraph_integer_t i;
        double maxedges = n, last;
        if (directed && loops) {
            maxedges *= n;
        } else if (directed && !loops) {
            maxedges *= (n - 1);
        } else if (!directed && loops) {
            maxedges *= (n + 1) / 2.0;
        } else {
            maxedges *= (n - 1) / 2.0;
        }

        IGRAPH_VECTOR_INIT_FINALLY(&s, 0);
        IGRAPH_CHECK(igraph_vector_reserve(&s, (maxedges * p * 1.1)));

        RNG_BEGIN();

        last = RNG_GEOM(p);
        while (last < maxedges) {
            IGRAPH_CHECK(igraph_vector_push_back(&s, last));
            last += RNG_GEOM(p);
            last += 1;
        }

        RNG_END();

        IGRAPH_VECTOR_INT_INIT_FINALLY(&edges, 0);
        IGRAPH_CHECK(igraph_vector_int_reserve(&edges, igraph_vector_size(&s) * 2));

        vsize = igraph_vector_size(&s);
        if (directed && loops) {
            for (i = 0; i < vsize; i++) {
                igraph_integer_t to = floor(VECTOR(s)[i] / no_of_nodes_real);
                igraph_integer_t from = VECTOR(s)[i] - to * no_of_nodes_real;
                igraph_vector_int_push_back(&edges, from);
                igraph_vector_int_push_back(&edges, to);
            }
        } else if (directed && !loops) {
            for (i = 0; i < vsize; i++) {
                igraph_integer_t to = floor(VECTOR(s)[i] / no_of_nodes_real);
                igraph_integer_t from = VECTOR(s)[i] - to * no_of_nodes_real;
                if (from == to) {
                    to = no_of_nodes - 1;
                }
                igraph_vector_int_push_back(&edges, from);
                igraph_vector_int_push_back(&edges, to);
            }
        } else if (!directed && loops) {
            for (i = 0; i < vsize; i++) {
                igraph_integer_t to = floor((sqrt(8 * VECTOR(s)[i] + 1) - 1) / 2);
                igraph_integer_t from = VECTOR(s)[i] - (((igraph_real_t)to) * (to + 1)) / 2;
                igraph_vector_int_push_back(&edges, from);
                igraph_vector_int_push_back(&edges, to);
            }
        } else { /* !directed && !loops */
            for (i = 0; i < vsize; i++) {
                igraph_integer_t to = floor((sqrt(8 * VECTOR(s)[i] + 1) + 1) / 2);
                igraph_integer_t from = VECTOR(s)[i] - (((igraph_real_t)to) * (to - 1)) / 2;
                igraph_vector_int_push_back(&edges, from);
                igraph_vector_int_push_back(&edges, to);
            }
        }

        igraph_vector_destroy(&s);
        IGRAPH_FINALLY_CLEAN(1);
        IGRAPH_CHECK(igraph_create(graph, &edges, n, directed));
        igraph_vector_int_destroy(&edges);
        IGRAPH_FINALLY_CLEAN(1);
    }

    return IGRAPH_SUCCESS;
}

igraph_error_t igraph_erdos_renyi_game_gnm(
    igraph_t *graph, igraph_integer_t n, igraph_integer_t m,
    igraph_bool_t directed, igraph_bool_t loops
) {

    /* This function uses doubles in its `s` vector, and for `maxedges` and `last`.
     * This is because on a system with 32-bit ints, maxedges will be larger than
     * IGRAPH_INTEGER_MAX and this will cause overflows when calculating `from` and `to`
     * for tests on large graphs. This is also why we need a 'real' version of random_sample.
    */
    igraph_integer_t no_of_nodes = n;
    igraph_integer_t no_of_edges = m;
    igraph_real_t no_of_nodes_real = (igraph_real_t) no_of_nodes;   /* for divisions below */
    igraph_vector_int_t edges = IGRAPH_VECTOR_NULL;
    igraph_vector_t s = IGRAPH_VECTOR_NULL;

    if (n < 0) {
        IGRAPH_ERROR("Invalid number of vertices", IGRAPH_EINVAL);
    }
    if (m < 0) {
        IGRAPH_ERROR("Invalid number of edges", IGRAPH_EINVAL);
    }

<<<<<<< HEAD
    if (m == 0.0 || no_of_nodes <= 1) {
        IGRAPH_CHECK(igraph_empty(graph, n, directed));
=======
    if (m == 0.0 || no_of_nodes == 0) {
        IGRAPH_CHECK(retval = igraph_empty(graph, n, directed));
>>>>>>> 9b7ad1b7
    } else {

        igraph_integer_t i;
        double maxedges = n;
        if (directed && loops) {
            maxedges *= n;
        } else if (directed && !loops) {
            maxedges *= (n - 1);
        } else if (!directed && loops) {
            maxedges *= (n + 1) / 2.0;
        } else {
            maxedges *= (n - 1) / 2.0;
        }

        if (no_of_edges > maxedges) {
            IGRAPH_ERROR("Invalid number (too large) of edges", IGRAPH_EINVAL);
        }

        if (maxedges == no_of_edges) {
            IGRAPH_CHECK(igraph_full(graph, n, directed, loops));
        } else {

            igraph_integer_t slen;

            IGRAPH_VECTOR_INIT_FINALLY(&s, 0);
            IGRAPH_CHECK(igraph_random_sample_real(&s, 0, maxedges - 1, no_of_edges));

            IGRAPH_VECTOR_INT_INIT_FINALLY(&edges, 0);
            IGRAPH_CHECK(igraph_vector_int_reserve(&edges, igraph_vector_size(&s) * 2));

            slen = igraph_vector_size(&s);
            if (directed && loops) {
                for (i = 0; i < slen; i++) {
                    igraph_integer_t to = floor(VECTOR(s)[i] / no_of_nodes_real);
                    igraph_integer_t from = VECTOR(s)[i] - to * no_of_nodes_real;
                    igraph_vector_int_push_back(&edges, from);
                    igraph_vector_int_push_back(&edges, to);
                }
            } else if (directed && !loops) {
                for (i = 0; i < slen; i++) {
                    igraph_integer_t from = floor(VECTOR(s)[i] / (no_of_nodes_real - 1));
                    igraph_integer_t to = VECTOR(s)[i] - from * (no_of_nodes_real - 1);
                    if (from == to) {
                        to = no_of_nodes - 1;
                    }
                    igraph_vector_int_push_back(&edges, from);
                    igraph_vector_int_push_back(&edges, to);
                }
            } else if (!directed && loops) {
                for (i = 0; i < slen; i++) {
                    igraph_integer_t to = floor((sqrt(8 * VECTOR(s)[i] + 1) - 1) / 2);
                    igraph_integer_t from = VECTOR(s)[i] - (((igraph_real_t)to) * (to + 1)) / 2;
                    igraph_vector_int_push_back(&edges, from);
                    igraph_vector_int_push_back(&edges, to);
                }
            } else { /* !directed && !loops */
                for (i = 0; i < slen; i++) {
                    igraph_integer_t to = floor((sqrt(8 * VECTOR(s)[i] + 1) + 1) / 2);
                    igraph_integer_t from = VECTOR(s)[i] - (((igraph_real_t)to) * (to - 1)) / 2;
                    igraph_vector_int_push_back(&edges, from);
                    igraph_vector_int_push_back(&edges, to);
                }
            }

            igraph_vector_destroy(&s);
            IGRAPH_FINALLY_CLEAN(1);
            IGRAPH_CHECK(igraph_create(graph, &edges, n, directed));
            igraph_vector_int_destroy(&edges);
            IGRAPH_FINALLY_CLEAN(1);
        }
    }

    return IGRAPH_SUCCESS;
}

/**
 * \ingroup generators
 * \function igraph_erdos_renyi_game
 * \brief Generates a random (Erdős-Rényi) graph.
 *
 * \param graph Pointer to an uninitialized graph object.
 * \param type The type of the random graph, possible values:
 *        \clist
 *        \cli IGRAPH_ERDOS_RENYI_GNM
 *          G(n,m) graph,
 *          m edges are
 *          selected uniformly randomly in a graph with
 *          n vertices.
 *        \cli IGRAPH_ERDOS_RENYI_GNP
 *          G(n,p) graph,
 *          every possible edge is included in the graph with
 *          probability p.
 *        \endclist
 * \param n The number of vertices in the graph.
 * \param p_or_m This is the p parameter for
 *        G(n,p) graphs and the
 *        m
 *        parameter for G(n,m) graphs.
 * \param directed Logical, whether to generate a directed graph.
 * \param loops Logical, whether to generate loops (self) edges.
 * \return Error code:
 *         \c IGRAPH_EINVAL: invalid
 *         \p type, \p n,
 *         \p p or \p m
 *          parameter.
 *         \c IGRAPH_ENOMEM: there is not enough
 *         memory for the operation.
 *
 * Time complexity: O(|V|+|E|), the
 * number of vertices plus the number of edges in the graph.
 *
 * \sa \ref igraph_barabasi_game(), \ref igraph_growing_random_game()
 *
 * \example examples/simple/igraph_erdos_renyi_game.c
 */
igraph_error_t igraph_erdos_renyi_game(igraph_t *graph, igraph_erdos_renyi_t type,
                            igraph_integer_t n, igraph_real_t p_or_m,
                            igraph_bool_t directed, igraph_bool_t loops) {
    igraph_error_t retval;

    if (type == IGRAPH_ERDOS_RENYI_GNP) {
        retval = igraph_erdos_renyi_game_gnp(graph, n, p_or_m, directed, loops);
    } else if (type == IGRAPH_ERDOS_RENYI_GNM) {
        retval = igraph_erdos_renyi_game_gnm(graph, n, (igraph_integer_t) p_or_m, directed, loops);
    } else {
        IGRAPH_ERROR("Invalid type", IGRAPH_EINVAL);
    }

    return retval;
}<|MERGE_RESOLUTION|>--- conflicted
+++ resolved
@@ -59,13 +59,8 @@
         IGRAPH_ERROR("Invalid probability given", IGRAPH_EINVAL);
     }
 
-<<<<<<< HEAD
-    if (p == 0.0 || no_of_nodes <= 1) {
+    if (p == 0.0 || no_of_nodes == 0) {
         IGRAPH_CHECK(igraph_empty(graph, n, directed));
-=======
-    if (p == 0.0 || no_of_nodes == 0) {
-        IGRAPH_CHECK(retval = igraph_empty(graph, n, directed));
->>>>>>> 9b7ad1b7
     } else if (p == 1.0) {
         IGRAPH_CHECK(igraph_full(graph, n, directed, loops));
     } else {
@@ -166,13 +161,8 @@
         IGRAPH_ERROR("Invalid number of edges", IGRAPH_EINVAL);
     }
 
-<<<<<<< HEAD
-    if (m == 0.0 || no_of_nodes <= 1) {
+    if (m == 0.0 || no_of_nodes == 0) {
         IGRAPH_CHECK(igraph_empty(graph, n, directed));
-=======
-    if (m == 0.0 || no_of_nodes == 0) {
-        IGRAPH_CHECK(retval = igraph_empty(graph, n, directed));
->>>>>>> 9b7ad1b7
     } else {
 
         igraph_integer_t i;
