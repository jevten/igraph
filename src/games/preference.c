--- conflicted
+++ resolved
@@ -386,15 +386,9 @@
  * \sa \ref igraph_preference_game()
  */
 
-<<<<<<< HEAD
 igraph_error_t igraph_asymmetric_preference_game(igraph_t *graph, igraph_integer_t nodes,
-                                      igraph_integer_t out_types,
-                                      igraph_integer_t in_types,
-=======
-int igraph_asymmetric_preference_game(igraph_t *graph, igraph_integer_t nodes,
                                       igraph_integer_t no_out_types,
                                       igraph_integer_t no_in_types,
->>>>>>> d53dcff8
                                       const igraph_matrix_t *type_dist_matrix,
                                       const igraph_matrix_t *pref_matrix,
                                       igraph_vector_int_t *node_type_out_vec,
@@ -481,32 +475,8 @@
         IGRAPH_VECTOR_INT_INIT_FINALLY(nodetypes_out, nodes);
     }
 
-<<<<<<< HEAD
-    IGRAPH_VECTOR_INT_LIST_INIT_FINALLY(&vids_by_intype, in_types);
-    IGRAPH_VECTOR_INT_LIST_INIT_FINALLY(&vids_by_outtype, out_types);
-=======
-    IGRAPH_CHECK(igraph_vector_ptr_init(&vids_by_intype, no_in_types));
-    IGRAPH_FINALLY(igraph_vector_ptr_destroy_all, &vids_by_intype);
-    IGRAPH_CHECK(igraph_vector_ptr_init(&vids_by_outtype, no_out_types));
-    IGRAPH_FINALLY(igraph_vector_ptr_destroy_all, &vids_by_outtype);
-    for (i = 0; i < no_in_types; i++) {
-        VECTOR(vids_by_intype)[i] = IGRAPH_CALLOC(1, igraph_vector_t);
-        if (! VECTOR(vids_by_intype)[i]) {
-            IGRAPH_ERROR("Insufficient memory for asymmetric_preference_game.", IGRAPH_ENOMEM);
-        }
-        IGRAPH_CHECK(igraph_vector_init(VECTOR(vids_by_intype)[i], 0));
-    }
-    for (i = 0; i < no_out_types; i++) {
-        VECTOR(vids_by_outtype)[i] = IGRAPH_CALLOC(1, igraph_vector_t);
-        if (! VECTOR(vids_by_outtype)[i]) {
-            IGRAPH_ERROR("Insufficient memory for asymmetric_preference_game.", IGRAPH_ENOMEM);
-        }
-        IGRAPH_CHECK(igraph_vector_init(VECTOR(vids_by_outtype)[i], 0));
-    }
-    IGRAPH_FINALLY_CLEAN(2);   /* removing igraph_vector_ptr_destroy_all */
-    IGRAPH_FINALLY(igraph_i_preference_game_free_vids_by_type, &vids_by_intype);
-    IGRAPH_FINALLY(igraph_i_preference_game_free_vids_by_type, &vids_by_outtype);
->>>>>>> d53dcff8
+    IGRAPH_VECTOR_INT_LIST_INIT_FINALLY(&vids_by_intype, no_in_types);
+    IGRAPH_VECTOR_INT_LIST_INIT_FINALLY(&vids_by_outtype, no_out_types);
 
     VECTOR(cumdist)[0] = 0;
     k = 0;
@@ -527,33 +497,19 @@
     RNG_BEGIN();
 
     for (i = 0; i < nodes; i++) {
-<<<<<<< HEAD
-        igraph_integer_t type1, type2;
+        igraph_integer_t in_type, out_type;
         igraph_real_t uni1 = RNG_UNIF(0, maxcum);
-        igraph_vector_binsearch(&cumdist, uni1, &type1);
-        type2 = (type1 - 1) % out_types;
-        type1 = (type1 - 1) / out_types;
-        VECTOR(*nodetypes_in)[i] = type1;
-        VECTOR(*nodetypes_out)[i] = type2;
+        igraph_vector_binsearch(&cumdist, uni1, &in_type);
+        out_type = (in_type - 1) % no_out_types;
+        in_type = (in_type - 1) / no_out_types;
+        VECTOR(*nodetypes_in)[i] = in_type;
+        VECTOR(*nodetypes_out)[i] = out_type;
         IGRAPH_CHECK(igraph_vector_int_push_back(
-            igraph_vector_int_list_get_ptr(&vids_by_intype, type1), i
+            igraph_vector_int_list_get_ptr(&vids_by_intype, in_type), i
         ));
         IGRAPH_CHECK(igraph_vector_int_push_back(
-            igraph_vector_int_list_get_ptr(&vids_by_outtype, type2), i
+            igraph_vector_int_list_get_ptr(&vids_by_outtype, out_type), i
         ));
-=======
-        long int in_type, out_type;
-        igraph_real_t uni1 = RNG_UNIF(0, maxcum);
-        igraph_vector_binsearch(&cumdist, uni1, &in_type);
-        out_type = (in_type - 1) % (long int) no_out_types;
-        in_type = (in_type - 1) / (long int) no_out_types;
-        VECTOR(*nodetypes_in)[i] = in_type;
-        VECTOR(*nodetypes_out)[i] = out_type;
-        IGRAPH_CHECK(igraph_vector_push_back(
-                         (igraph_vector_t*)VECTOR(vids_by_intype)[in_type], i));
-        IGRAPH_CHECK(igraph_vector_push_back(
-                         (igraph_vector_t*)VECTOR(vids_by_outtype)[out_type], i));
->>>>>>> d53dcff8
     }
 
     igraph_vector_destroy(&cumdist);
@@ -561,18 +517,11 @@
 
     IGRAPH_VECTOR_INT_INIT_FINALLY(&edges, 0);
     IGRAPH_VECTOR_INIT_FINALLY(&s, 0);
-<<<<<<< HEAD
     IGRAPH_VECTOR_INT_INIT_FINALLY(&intersect, 0);
-    for (i = 0; i < out_types; i++) {
-        for (j = 0; j < in_types; j++) {
+    for (i = 0; i < no_out_types; i++) {
+        for (j = 0; j < no_in_types; j++) {
             igraph_integer_t kk, l, l_x2;
             igraph_integer_t c = 0;
-=======
-    IGRAPH_VECTOR_INIT_FINALLY(&intersect, 0);
-    for (i = 0; i < no_out_types; i++) {
-        for (j = 0; j < no_in_types; j++) {
-            long int kk, l, c = 0;
->>>>>>> d53dcff8
             igraph_real_t p, last;
             igraph_vector_int_t *v1, *v2;
             igraph_integer_t v1_size, v2_size;
