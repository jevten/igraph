/* -*- mode: C -*-  */
/*
   IGraph library.
   Copyright (C) 2010-2012  Gabor Csardi <csardi.gabor@gmail.com>
   334 Harvard street, Cambridge, MA 02139 USA

   This program is free software; you can redistribute it and/or modify
   it under the terms of the GNU General Public License as published by
   the Free Software Foundation; either version 2 of the License, or
   (at your option) any later version.

   This program is distributed in the hope that it will be useful,
   but WITHOUT ANY WARRANTY; without even the implied warranty of
   MERCHANTABILITY or FITNESS FOR A PARTICULAR PURPOSE.  See the
   GNU General Public License for more details.

   You should have received a copy of the GNU General Public License
   along with this program; if not, write to the Free Software
   Foundation, Inc., 51 Franklin Street, Fifth Floor, Boston, MA
   02110-1301 USA

*/

#include "igraph_separators.h"

#include "igraph_adjlist.h"
#include "igraph_components.h"
#include "igraph_dqueue.h"
#include "igraph_flow.h"
#include "igraph_interface.h"
#include "igraph_memory.h"
#include "igraph_operators.h"
#include "igraph_structural.h"
#include "igraph_vector.h"

#include "core/interruption.h"

static igraph_error_t igraph_i_is_separator(const igraph_t *graph,
                                 igraph_vit_t *vit,
                                 igraph_integer_t except,
                                 igraph_bool_t *res,
                                 igraph_vector_bool_t *removed,
                                 igraph_dqueue_int_t *Q,
                                 igraph_vector_int_t *neis,
                                 igraph_integer_t no_of_nodes) {

    igraph_integer_t start = 0;

    if (IGRAPH_VIT_SIZE(*vit) >= no_of_nodes - 1) {
        /* Just need to check that we really have at least n-1 vertices in it */
        igraph_vector_bool_t hit;
        igraph_integer_t nohit = 0;
        IGRAPH_CHECK(igraph_vector_bool_init(&hit, no_of_nodes));
        IGRAPH_FINALLY(igraph_vector_bool_destroy, &hit);
        for (IGRAPH_VIT_RESET(*vit);
             !IGRAPH_VIT_END(*vit);
             IGRAPH_VIT_NEXT(*vit)) {
            igraph_integer_t v = IGRAPH_VIT_GET(*vit);
            if (!VECTOR(hit)[v]) {
                nohit++;
                VECTOR(hit)[v] = 1;
            }
        }
        igraph_vector_bool_destroy(&hit);
        IGRAPH_FINALLY_CLEAN(1);
        if (nohit >= no_of_nodes - 1) {
            *res = 0;
            return IGRAPH_SUCCESS;
        }
    }

    /* Remove the given vertices from the graph, do a breadth-first
       search and check the number of components */

    if (except < 0) {
        for (IGRAPH_VIT_RESET(*vit);
             !IGRAPH_VIT_END(*vit);
             IGRAPH_VIT_NEXT(*vit)) {
            VECTOR(*removed)[ IGRAPH_VIT_GET(*vit) ] = 1;
        }
    } else {
        /* There is an exception */
        igraph_integer_t i;
        for (i = 0, IGRAPH_VIT_RESET(*vit);
             i < except;
             i++, IGRAPH_VIT_NEXT(*vit)) {
            VECTOR(*removed)[ IGRAPH_VIT_GET(*vit) ] = 1;
        }
        for (IGRAPH_VIT_NEXT(*vit);
             !IGRAPH_VIT_END(*vit);
             IGRAPH_VIT_NEXT(*vit)) {
            VECTOR(*removed)[ IGRAPH_VIT_GET(*vit) ] = 1;
        }
    }

    /* Look for the first node that is not removed */
    while (start < no_of_nodes && VECTOR(*removed)[start]) {
        start++;
    }

    if (start == no_of_nodes) {
        IGRAPH_ERROR("All vertices are included in the separator",
                     IGRAPH_EINVAL);
    }

    IGRAPH_CHECK(igraph_dqueue_int_push(Q, start));
    VECTOR(*removed)[start] = 1;
    while (!igraph_dqueue_int_empty(Q)) {
        igraph_integer_t node = igraph_dqueue_int_pop(Q);
        igraph_integer_t j, n;
        IGRAPH_CHECK(igraph_neighbors(graph, neis, node, IGRAPH_ALL));
        n = igraph_vector_int_size(neis);
        for (j = 0; j < n; j++) {
            igraph_integer_t nei = VECTOR(*neis)[j];
            if (!VECTOR(*removed)[nei]) {
                IGRAPH_CHECK(igraph_dqueue_int_push(Q, nei));
                VECTOR(*removed)[nei] = 1;
            }
        }
    }

    /* Look for the next node that was neighter removed, not visited */
    while (start < no_of_nodes && VECTOR(*removed)[start]) {
        start++;
    }

    /* If there is another component, then we have a separator */
    *res = (start < no_of_nodes);

    return IGRAPH_SUCCESS;
}

/**
 * \function igraph_is_separator
 * \brief Would removing this set of vertices disconnect the graph?
 *
 * \param graph The input graph. It may be directed, but edge
 *        directions are ignored.
 * \param candidate The candidate separator. It must not contain all
 *        vertices.
 * \param res Pointer to a Boolean variable, the result is stored here.
 * \return Error code.
 *
 * Time complexity: O(|V|+|E|), linear in the number vertices and edges.
 *
 * \example examples/simple/igraph_is_separator.c
 */

igraph_error_t igraph_is_separator(const igraph_t *graph,
                        const igraph_vs_t candidate,
                        igraph_bool_t *res) {

    igraph_integer_t no_of_nodes = igraph_vcount(graph);
    igraph_vector_bool_t removed;
    igraph_dqueue_int_t Q;
    igraph_vector_int_t neis;
    igraph_vit_t vit;

    IGRAPH_CHECK(igraph_vit_create(graph, candidate, &vit));
    IGRAPH_FINALLY(igraph_vit_destroy, &vit);
    IGRAPH_CHECK(igraph_vector_bool_init(&removed, no_of_nodes));
    IGRAPH_FINALLY(igraph_vector_bool_destroy, &removed);
    IGRAPH_CHECK(igraph_dqueue_int_init(&Q, 100));
    IGRAPH_FINALLY(igraph_dqueue_int_destroy, &Q);
    IGRAPH_VECTOR_INT_INIT_FINALLY(&neis, 0);

    IGRAPH_CHECK(igraph_i_is_separator(graph, &vit, -1, res, &removed,
                                       &Q, &neis, no_of_nodes));

    igraph_vector_int_destroy(&neis);
    igraph_dqueue_int_destroy(&Q);
    igraph_vector_bool_destroy(&removed);
    igraph_vit_destroy(&vit);
    IGRAPH_FINALLY_CLEAN(4);

    return IGRAPH_SUCCESS;
}

/**
 * \function igraph_is_minimal_separator
 * \brief Decides whether a set of vertices is a minimal separator.
 *
 * A set of vertices is a minimal separator, if the removal of the
 * vertices disconnects the graph, and this is not true for any subset
 * of the set.
 *
 * </para><para>This implementation first checks that the given
 * candidate is a separator, by calling \ref
 * igraph_is_separator(). If it is a separator, then it checks that
 * each subset of size n-1, where n is the size of the candidate, is
 * not a separator.
 *
 * \param graph The input graph. It may be directed, but edge
 *        directions are ignored.
 * \param candidate The candidate minimal separators.
 * \param res Pointer to a boolean variable, the result is stored
 *        here.
 * \return Error code.
 *
 * Time complexity: O(n(|V|+|E|)), |V| is the number of vertices, |E|
 * is the number of edges, n is the number vertices in the candidate
 * separator.
 *
 * \example examples/simple/igraph_is_minimal_separator.c
 */

igraph_error_t igraph_is_minimal_separator(const igraph_t *graph,
                                const igraph_vs_t candidate,
                                igraph_bool_t *res) {

    igraph_integer_t no_of_nodes = igraph_vcount(graph);
    igraph_vector_bool_t removed;
    igraph_dqueue_int_t Q;
    igraph_vector_int_t neis;
    igraph_integer_t candsize;
    igraph_vit_t vit;

    IGRAPH_CHECK(igraph_vit_create(graph, candidate, &vit));
    IGRAPH_FINALLY(igraph_vit_destroy, &vit);
    candsize = IGRAPH_VIT_SIZE(vit);

    IGRAPH_CHECK(igraph_vector_bool_init(&removed, no_of_nodes));
    IGRAPH_FINALLY(igraph_vector_bool_destroy, &removed);
    IGRAPH_CHECK(igraph_dqueue_int_init(&Q, 100));
    IGRAPH_FINALLY(igraph_dqueue_int_destroy, &Q);
    IGRAPH_VECTOR_INT_INIT_FINALLY(&neis, 0);

    /* Is it a separator at all? */
    IGRAPH_CHECK(igraph_i_is_separator(graph, &vit, -1, res, &removed,
                                       &Q, &neis, no_of_nodes));
    if (!(*res)) {
        /* Not a separator at all, nothing to do, *res is already set */
    } else if (candsize == 0) {
        /* Nothing to do, minimal, *res is already set */
    } else {
        /* General case, we need to remove each vertex from 'candidate'
         * and check whether the remainder is a separator. If this is
         * false for all vertices, then 'candidate' is a minimal
         * separator.
         */
        igraph_integer_t i;
        for (i = 0, *res = 0; i < candsize && (!*res); i++) {
            igraph_vector_bool_null(&removed);
            IGRAPH_CHECK(igraph_i_is_separator(graph, &vit, i, res, &removed,
                                               &Q, &neis, no_of_nodes));
        }
        (*res) = (*res) ? 0 : 1;    /* opposite */
    }

    igraph_vector_int_destroy(&neis);
    igraph_dqueue_int_destroy(&Q);
    igraph_vector_bool_destroy(&removed);
    igraph_vit_destroy(&vit);
    IGRAPH_FINALLY_CLEAN(4);

    return IGRAPH_SUCCESS;
}

/* --------------------------------------------------------------------*/

#define UPDATEMARK() do {                              \
        (*mark)++;                         \
        if (!(*mark)) {                    \
            igraph_vector_int_null(leaveout);                \
            (*mark)=1;                       \
        }                                                  \
    } while (0)

static igraph_error_t igraph_i_clusters_leaveout(const igraph_adjlist_t *adjlist,
                                      igraph_vector_int_t *components,
                                      igraph_vector_int_t *leaveout,
                                      igraph_integer_t *mark,
                                      igraph_dqueue_int_t *Q) {

    /* Another trick: we use the same 'leaveout' vector to mark the
     * vertices that were already found in the BFS
     */

    igraph_integer_t i, no_of_nodes = igraph_adjlist_size(adjlist);

    igraph_dqueue_int_clear(Q);
    igraph_vector_int_clear(components);

    for (i = 0; i < no_of_nodes; i++) {

        if (VECTOR(*leaveout)[i] == *mark) {
            continue;
        }

        VECTOR(*leaveout)[i] = *mark;
        igraph_dqueue_int_push(Q, i);
        igraph_vector_int_push_back(components, i);

        while (!igraph_dqueue_int_empty(Q)) {
            igraph_integer_t act_node = igraph_dqueue_int_pop(Q);
            igraph_vector_int_t *neis = igraph_adjlist_get(adjlist, act_node);
            igraph_integer_t j, n = igraph_vector_int_size(neis);
            for (j = 0; j < n; j++) {
                igraph_integer_t nei = VECTOR(*neis)[j];
                if (VECTOR(*leaveout)[nei] == *mark) {
                    continue;
                }
                IGRAPH_CHECK(igraph_dqueue_int_push(Q, nei));
                VECTOR(*leaveout)[nei] = *mark;
                igraph_vector_int_push_back(components, nei);
            }
        }

        igraph_vector_int_push_back(components, -1);
    }

    UPDATEMARK();

    return IGRAPH_SUCCESS;
}

static igraph_bool_t igraph_i_separators_newsep(const igraph_vector_ptr_t *comps,
                                                const igraph_vector_int_t *newc) {

    igraph_integer_t co, nocomps = igraph_vector_ptr_size(comps);

    for (co = 0; co < nocomps; co++) {
        igraph_vector_int_t *act = VECTOR(*comps)[co];
        if (igraph_vector_int_all_e(act, newc)) {
            return 0;
        }
    }

    /* If not found, then it is new */
    return 1;
}

static igraph_error_t igraph_i_separators_store(igraph_vector_ptr_t *separators,
                                     const igraph_adjlist_t *adjlist,
                                     igraph_vector_int_t *components,
                                     igraph_vector_int_t *leaveout,
                                     igraph_integer_t *mark,
                                     igraph_vector_int_t *sorter) {

    /* We need to store N(C), the neighborhood of C, but only if it is
     * not already stored among the separators.
     */

    igraph_integer_t cptr = 0, next, complen = igraph_vector_int_size(components);

    while (cptr < complen) {
        igraph_integer_t saved = cptr;
        igraph_vector_int_clear(sorter);

        /* Calculate N(C) for the next C */

        while ( (next = VECTOR(*components)[cptr++]) != -1) {
            VECTOR(*leaveout)[next] = *mark;
        }
        cptr = saved;

        while ( (next = VECTOR(*components)[cptr++]) != -1) {
            igraph_vector_int_t *neis = igraph_adjlist_get(adjlist, next);
            igraph_integer_t j, nn = igraph_vector_int_size(neis);
            for (j = 0; j < nn; j++) {
                igraph_integer_t nei = VECTOR(*neis)[j];
                if (VECTOR(*leaveout)[nei] != *mark) {
                    igraph_vector_int_push_back(sorter, nei);
                    VECTOR(*leaveout)[nei] = *mark;
                }
            }
        }
        igraph_vector_int_sort(sorter);

        UPDATEMARK();

        /* Add it to the list of separators, if it is new */

        if (igraph_i_separators_newsep(separators, sorter)) {
            igraph_vector_int_t *newc = IGRAPH_CALLOC(1, igraph_vector_int_t);
            if (!newc) {
                IGRAPH_ERROR("Cannot calculate minimal separators", IGRAPH_ENOMEM);
            }
            IGRAPH_FINALLY(igraph_free, newc);
            igraph_vector_int_copy(newc, sorter);
            IGRAPH_FINALLY(igraph_vector_int_destroy, newc);
            IGRAPH_CHECK(igraph_vector_ptr_push_back(separators, newc));
            IGRAPH_FINALLY_CLEAN(2);
        }
    } /* while cptr < complen */

    return IGRAPH_SUCCESS;
}

static void igraph_i_separators_free(igraph_vector_ptr_t *separators) {
    igraph_integer_t i, n = igraph_vector_ptr_size(separators);
    for (i = 0; i < n; i++) {
        igraph_vector_int_t *vec = VECTOR(*separators)[i];
        if (vec) {
            igraph_vector_int_destroy(vec);
            IGRAPH_FREE(vec);
        }
    }
}

/**
 * \function igraph_all_minimal_st_separators
 * \brief List all vertex sets that are minimal (s,t) separators for some s and t.
 *
 * This function lists all vertex sets that are minimal (s,t)
 * separators for some (s,t) vertex pair.
 *
 * </para><para>
 * Note that some vertex sets returned by this function may not be minimal
 * with respect to disconnecting the graph (or increasing the number of
 * connected components). Take for example the 5-vertex graph with edges
 * <code>0-1-2-3-4-1</code>. This function returns the vertex sets
 * <code>{1}</code>, <code>{2,4}</code> and <code>{1,3}</code>.
 * Notice that <code>{1,3}</code> is not minimal with respect to disconnecting
 * the graph, as <code>{1}</code> would be sufficient for that. However, it is
 * minimal with respect to separating vertices \c 2 and \c 4.
 *
 * </para><para>
 * See more about the implemented algorithm in
 * Anne Berry, Jean-Paul Bordat and Olivier Cogis: Generating All the
 * Minimal Separators of a Graph, In: Peter Widmayer, Gabriele Neyer
 * and Stephan Eidenbenz (editors): Graph-theoretic concepts in
 * computer science, 1665, 167--172, 1999. Springer.
 * https://doi.org/10.1007/3-540-46784-X_17
 *
 * \param graph The input graph. It may be directed, but edge
 *        directions are ignored.
 * \param separators An initialized pointer vector, the separators
 *        are stored here. It is a list of pointers to <type>igraph_vector_int_t</type>
 *        objects. Each vector will contain the ids of the vertices in
 *        the separator.
 *        To free all memory allocated for \p separators, you need call
 *        \ref igraph_vector_destroy() and then \ref igraph_free() on
 *        each element, before destroying the pointer vector itself.
 * \return Error code.
 *
 * \sa \ref igraph_minimum_size_separators()
 *
 * Time complexity: O(n|V|^3), |V| is the number of vertices, n is the
 * number of separators.
 *
 * \example examples/simple/igraph_minimal_separators.c
 */

igraph_error_t igraph_all_minimal_st_separators(const igraph_t *graph,
                                     igraph_vector_ptr_t *separators) {

    /*
     * Some notes about the tricks used here. For finding the components
     * of the graph after removing some vertices, we do the
     * following. First we mark the vertices with the actual mark stamp
     * (mark), then run breadth-first search on the graph, but not
     * considering the marked vertices. Then we increase the mark. If
     * there is integer overflow here, then we zero out the mark and set
     * it to one. (We might as well just always zero it out.)
     *
     * For each separator the vertices are stored in vertex ID order.
     * This facilitates the comparison of the separators when we find a
     * potential new candidate.
     *
     * To keep track of which separator we already used as a basis, we
     * keep a boolean vector (already_tried). The try_next pointer show
     * the next separator to try as a basis.
     */

    igraph_integer_t no_of_nodes = igraph_vcount(graph);
    igraph_vector_int_t leaveout;
    igraph_vector_bool_t already_tried;
    igraph_integer_t try_next = 0;
    igraph_integer_t mark = 1;
    igraph_integer_t v;

    igraph_adjlist_t adjlist;
    igraph_vector_int_t components;
    igraph_dqueue_int_t Q;
    igraph_vector_int_t sorter;

    igraph_vector_ptr_clear(separators);
    IGRAPH_FINALLY(igraph_i_separators_free, separators);

    IGRAPH_VECTOR_INT_INIT_FINALLY(&leaveout, no_of_nodes);
    IGRAPH_CHECK(igraph_vector_bool_init(&already_tried, 0));
    IGRAPH_FINALLY(igraph_vector_bool_destroy, &already_tried);
    IGRAPH_VECTOR_INT_INIT_FINALLY(&components, 0);
    IGRAPH_CHECK(igraph_vector_int_reserve(&components, no_of_nodes * 2));
    IGRAPH_CHECK(igraph_adjlist_init(graph, &adjlist, IGRAPH_ALL, IGRAPH_LOOPS_TWICE, IGRAPH_MULTIPLE));
    IGRAPH_FINALLY(igraph_adjlist_destroy, &adjlist);
    IGRAPH_CHECK(igraph_dqueue_int_init(&Q, 100));
    IGRAPH_FINALLY(igraph_dqueue_int_destroy, &Q);
    IGRAPH_VECTOR_INT_INIT_FINALLY(&sorter, 0);
    IGRAPH_CHECK(igraph_vector_int_reserve(&sorter, no_of_nodes));

    /* ---------------------------------------------------------------
     * INITIALIZATION, we check whether the neighborhoods of the
     * vertices separate the graph. The ones that do will form the
     * initial basis.
     */

    for (v = 0; v < no_of_nodes; v++) {

        /* Mark v and its neighbors */
        igraph_vector_int_t *neis = igraph_adjlist_get(&adjlist, v);
        igraph_integer_t i, n = igraph_vector_int_size(neis);
        VECTOR(leaveout)[v] = mark;
        for (i = 0; i < n; i++) {
            igraph_integer_t nei = VECTOR(*neis)[i];
            VECTOR(leaveout)[nei] = mark;
        }

        /* Find the components */
        IGRAPH_CHECK(igraph_i_clusters_leaveout(&adjlist, &components, &leaveout,
                                                &mark, &Q));

        /* Store the corresponding separators, N(C) for each component C */
        IGRAPH_CHECK(igraph_i_separators_store(separators, &adjlist, &components,
                                               &leaveout, &mark, &sorter));

    }

    /* ---------------------------------------------------------------
     * GENERATION, we need to use all already found separators as
     * basis and see if they generate more separators
     */

    while (try_next < igraph_vector_ptr_size(separators)) {
        igraph_vector_int_t *basis = VECTOR(*separators)[try_next];
        igraph_integer_t b, basislen = igraph_vector_int_size(basis);
        for (b = 0; b < basislen; b++) {

            /* Remove N(x) U basis */
            igraph_integer_t x = VECTOR(*basis)[b];
            igraph_vector_int_t *neis = igraph_adjlist_get(&adjlist, x);
            igraph_integer_t i, n = igraph_vector_int_size(neis);
            for (i = 0; i < basislen; i++) {
                igraph_integer_t sn = VECTOR(*basis)[i];
                VECTOR(leaveout)[sn] = mark;
            }
            for (i = 0; i < n; i++) {
                igraph_integer_t nei = VECTOR(*neis)[i];
                VECTOR(leaveout)[nei] = mark;
            }

            /* Find the components */
            IGRAPH_CHECK(igraph_i_clusters_leaveout(&adjlist, &components,
                                                    &leaveout, &mark, &Q));

            /* Store the corresponding separators, N(C) for each component C */
            IGRAPH_CHECK(igraph_i_separators_store(separators, &adjlist,
                                                   &components, &leaveout, &mark,
                                                   &sorter));
        }

        try_next++;
    }

    /* --------------------------------------------------------------- */

    igraph_vector_int_destroy(&sorter);
    igraph_dqueue_int_destroy(&Q);
    igraph_adjlist_destroy(&adjlist);
    igraph_vector_int_destroy(&components);
    igraph_vector_bool_destroy(&already_tried);
    igraph_vector_int_destroy(&leaveout);
    IGRAPH_FINALLY_CLEAN(7);  /* +1 for separators */

    return IGRAPH_SUCCESS;
}

#undef UPDATEMARK

static igraph_error_t igraph_i_minimum_size_separators_append(igraph_vector_ptr_t *old,
                                                   igraph_vector_ptr_t *new) {

    igraph_integer_t olen = igraph_vector_ptr_size(old);
    igraph_integer_t nlen = igraph_vector_ptr_size(new);
    igraph_integer_t i;

    for (i = 0; i < nlen; i++) {
        igraph_vector_int_t *newvec = VECTOR(*new)[i];
        igraph_integer_t j;
        for (j = 0; j < olen; j++) {
            igraph_vector_int_t *oldvec = VECTOR(*old)[j];
            if (igraph_vector_int_all_e(oldvec, newvec)) {
                break;
            }
        }
        if (j == olen) {
            IGRAPH_CHECK(igraph_vector_ptr_push_back(old, newvec));
            olen++;
        } else {
            igraph_vector_int_destroy(newvec);
            igraph_free(newvec);
        }
        VECTOR(*new)[i] = 0;
    }
    igraph_vector_ptr_clear(new);

    return IGRAPH_SUCCESS;
}

static igraph_error_t igraph_i_minimum_size_separators_topkdeg(
    const igraph_t *graph, igraph_vector_int_t *res, igraph_integer_t k
) {
    igraph_integer_t no_of_nodes = igraph_vcount(graph);
    igraph_vector_int_t deg, order;
    igraph_integer_t i;

    IGRAPH_VECTOR_INT_INIT_FINALLY(&deg, no_of_nodes);
    IGRAPH_VECTOR_INT_INIT_FINALLY(&order, no_of_nodes);
    IGRAPH_CHECK(igraph_degree(graph, &deg, igraph_vss_all(), IGRAPH_ALL,
                               /*loops=*/ 0));

    IGRAPH_CHECK(igraph_vector_int_order1(&deg, &order, no_of_nodes));
    IGRAPH_CHECK(igraph_vector_int_resize(res, k));
    for (i = 0; i < k; i++) {
        VECTOR(*res)[i] = VECTOR(order)[no_of_nodes - 1 - i];
    }

    igraph_vector_int_destroy(&order);
    igraph_vector_int_destroy(&deg);
    IGRAPH_FINALLY_CLEAN(2);

    return IGRAPH_SUCCESS;
}

static void igraph_i_separators_stcuts_free(igraph_vector_ptr_t *p) {
    igraph_integer_t i, n = igraph_vector_ptr_size(p);
    for (i = 0; i < n; i++) {
        igraph_vector_int_t *v = VECTOR(*p)[i];
        if (v) {
            igraph_vector_int_destroy(v);
            igraph_free(v);
            VECTOR(*p)[i] = 0;
        }
    }
    igraph_vector_ptr_destroy(p);
}

/**
 * \function igraph_minimum_size_separators
 * \brief Find all minimum size separating vertex sets.
 *
 * This function lists all separator vertex sets of minimum size.
 * A vertex set is a separator if its removal disconnects the graph.
 *
 * </para><para>
 * The implementation is based on the following paper:
 * Arkady Kanevsky: Finding all minimum-size separating vertex sets in
 * a graph, Networks 23, 533--541, 1993.
 *
 * \param graph The input graph, which must be undirected.
 * \param separators An initialized pointer vector, the separators
 *        are stored here. It is a list of pointers to igraph_vector_int_t
 *        objects. Each vector will contain the IDs of the vertices in
 *        the separator.
 *        To free all memory allocated for \c separators, you need call
 *        \ref igraph_vector_int_destroy() and then \ref igraph_free() on
 *        each element, before destroying the pointer vector itself.
 * \return Error code.
 *
 * Time complexity: TODO.
 *
 * \example examples/simple/igraph_minimum_size_separators.c
 */

igraph_error_t igraph_minimum_size_separators(const igraph_t *graph,
                                   igraph_vector_ptr_t *separators) {

    igraph_integer_t no_of_nodes = igraph_vcount(graph);
    igraph_integer_t no_of_edges = igraph_ecount(graph);
    igraph_integer_t conn;
    igraph_vector_int_t X;
    igraph_integer_t i, j, k, n;
    igraph_bool_t issepX;
    igraph_t Gbar;
    igraph_vector_t phi;
    igraph_t graph_copy;
    igraph_vector_t capacity;
    igraph_maxflow_stats_t stats;

    if (igraph_is_directed(graph)) {
        IGRAPH_ERROR("Minimum size separators currently only works on undirected graphs",
                     IGRAPH_EINVAL);
    }

    igraph_vector_ptr_clear(separators);
    IGRAPH_FINALLY(igraph_i_separators_free, separators);

    /* ---------------------------------------------------------------- */
    /* 1 Find the vertex connectivity of 'graph' */
    IGRAPH_CHECK(igraph_vertex_connectivity(graph, &conn,
                                            /* checks= */ 1)); k = conn;

    /* Special cases for low connectivity, two exits here! */
    if (conn == 0) {
        /* Nothing to do */
        IGRAPH_FINALLY_CLEAN(1);    /* separators */
        return IGRAPH_SUCCESS;
    } else if (conn == 1) {
        igraph_vector_int_t ap;
        IGRAPH_VECTOR_INT_INIT_FINALLY(&ap, 0);
        IGRAPH_CHECK(igraph_articulation_points(graph, &ap));
        n = igraph_vector_int_size(&ap);
        IGRAPH_CHECK(igraph_vector_ptr_resize(separators, n));
        igraph_vector_ptr_null(separators);
        for (i = 0; i < n; i++) {
            igraph_vector_int_t *v = IGRAPH_CALLOC(1, igraph_vector_int_t);
            if (!v) {
                IGRAPH_ERROR("Minimum size separators failed", IGRAPH_ENOMEM);
            }
            IGRAPH_VECTOR_INT_INIT_FINALLY(v, 1);
            VECTOR(*v)[0] = VECTOR(ap)[i];
            VECTOR(*separators)[i] = v;
            IGRAPH_FINALLY_CLEAN(1);
        }
        igraph_vector_int_destroy(&ap);
        IGRAPH_FINALLY_CLEAN(2);    /* +1 for separators */
        return IGRAPH_SUCCESS;
    } else if (conn == no_of_nodes - 1) {
        IGRAPH_CHECK(igraph_vector_ptr_resize(separators, no_of_nodes));
        igraph_vector_ptr_null(separators);
        for (i = 0; i < no_of_nodes; i++) {
            igraph_vector_int_t *v = IGRAPH_CALLOC(1, igraph_vector_int_t);
            if (!v) {
                IGRAPH_ERROR("Cannot list minimum size separators", IGRAPH_ENOMEM);
            }
            IGRAPH_VECTOR_INT_INIT_FINALLY(v, no_of_nodes - 1);
            for (j = 0, k = 0; j < no_of_nodes; j++) {
                if (j != i) {
                    VECTOR(*v)[k++] = j;
                }
            }
            VECTOR(*separators)[i] = v;
            IGRAPH_FINALLY_CLEAN(1);
        }
        IGRAPH_FINALLY_CLEAN(1);    /* separators */
        return IGRAPH_SUCCESS;
    }

    /* Work on a copy of 'graph' */
    IGRAPH_CHECK(igraph_copy(&graph_copy, graph));
    IGRAPH_FINALLY(igraph_destroy, &graph_copy);
    IGRAPH_CHECK(igraph_simplify(&graph_copy, /* multiple */ 1, /* loops */ 1, NULL));

    /* ---------------------------------------------------------------- */
    /* 2 Find k vertices with the largest degrees (x1;..,xk). Check
       if these k vertices form a separating k-set of G */
    IGRAPH_CHECK(igraph_vector_int_init(&X, conn));
    IGRAPH_FINALLY(igraph_vector_int_destroy, &X);
    IGRAPH_CHECK(igraph_i_minimum_size_separators_topkdeg(&graph_copy, &X, k));
    IGRAPH_CHECK(igraph_is_separator(&graph_copy, igraph_vss_vector(&X),
                                     &issepX));
    if (issepX) {
        igraph_vector_int_t *v = IGRAPH_CALLOC(1, igraph_vector_int_t);
        if (!v) {
            IGRAPH_ERROR("Cannot find minimal size separators", IGRAPH_ENOMEM);
        }
        IGRAPH_VECTOR_INT_INIT_FINALLY(v, k);
        for (i = 0; i < k; i++) {
            VECTOR(*v)[i] = VECTOR(X)[i];
        }
        IGRAPH_CHECK(igraph_vector_ptr_push_back(separators, v));
        IGRAPH_FINALLY_CLEAN(1);
    }

    /* Create Gbar, the Even-Tarjan reduction of graph */
    IGRAPH_VECTOR_INIT_FINALLY(&capacity, 0);
    IGRAPH_CHECK(igraph_even_tarjan_reduction(&graph_copy, &Gbar, &capacity));
    IGRAPH_FINALLY(igraph_destroy, &Gbar);

    IGRAPH_VECTOR_INIT_FINALLY(&phi, no_of_edges);

    /* ---------------------------------------------------------------- */
    /* 3 If v[j] != x[i] and v[j] is not adjacent to x[i] then */
    for (i = 0; i < k; i++) {

        IGRAPH_ALLOW_INTERRUPTION();

        for (j = 0; j < no_of_nodes; j++) {
            igraph_integer_t ii = VECTOR(X)[i];
            igraph_real_t phivalue;
            igraph_bool_t conn;

            if (ii == j) {
                continue;    /* the same vertex */
            }
<<<<<<< HEAD
            igraph_are_connected(&graph_copy, ii, j, &conn);
=======
            IGRAPH_CHECK(igraph_are_connected(&graph_copy, (igraph_integer_t) ii,
                                 (igraph_integer_t) j, &conn));
>>>>>>> 5413bd2e
            if (conn) {
                continue;    /* they are connected */
            }

            /* --------------------------------------------------------------- */
            /* 4 Compute a maximum flow phi in Gbar from x[i] to v[j].
            If |phi|=k, then */
            IGRAPH_CHECK(igraph_maxflow(&Gbar, &phivalue, &phi, /*cut=*/ 0,
                                        /*partition=*/ 0, /*partition2=*/ 0,
                                        /* source= */ ii + no_of_nodes,
                                        /* target= */ j,
                                        &capacity, &stats));

            if (phivalue == k) {

                /* ------------------------------------------------------------- */
                /* 5-6-7. Find all k-sets separating x[i] and v[j]. */
                igraph_vector_ptr_t stcuts;
                IGRAPH_CHECK(igraph_vector_ptr_init(&stcuts, 0));
                IGRAPH_FINALLY(igraph_i_separators_stcuts_free, &stcuts);
                IGRAPH_CHECK(igraph_all_st_mincuts(&Gbar, /*value=*/ 0,
                                                   /*cuts=*/ &stcuts,
                                                   /*partition1s=*/ 0,
                                                   /*source=*/ ii + no_of_nodes,
                                                   /*target=*/ j,
                                                   /*capacity=*/ &capacity));

                IGRAPH_CHECK(igraph_i_minimum_size_separators_append(separators,
                             &stcuts));
                igraph_vector_ptr_destroy(&stcuts);
                IGRAPH_FINALLY_CLEAN(1);

            } /* if phivalue == k */

            /* --------------------------------------------------------------- */
            /* 8 Add edge (x[i],v[j]) to G. */
            IGRAPH_CHECK(igraph_add_edge(&graph_copy, ii, j));
            IGRAPH_CHECK(igraph_add_edge(&Gbar, ii + no_of_nodes, j));
            IGRAPH_CHECK(igraph_add_edge(&Gbar, j + no_of_nodes, ii));
            IGRAPH_CHECK(igraph_vector_push_back(&capacity, no_of_nodes));
            IGRAPH_CHECK(igraph_vector_push_back(&capacity, no_of_nodes));

        } /* for j<no_of_nodes */
    } /* for i<k */

    igraph_vector_destroy(&phi);
    igraph_destroy(&Gbar);
    igraph_vector_destroy(&capacity);
    igraph_vector_int_destroy(&X);
    igraph_destroy(&graph_copy);
    IGRAPH_FINALLY_CLEAN(6);  /* +1 for separators */

    return IGRAPH_SUCCESS;
}<|MERGE_RESOLUTION|>--- conflicted
+++ resolved
@@ -784,12 +784,7 @@
             if (ii == j) {
                 continue;    /* the same vertex */
             }
-<<<<<<< HEAD
-            igraph_are_connected(&graph_copy, ii, j, &conn);
-=======
-            IGRAPH_CHECK(igraph_are_connected(&graph_copy, (igraph_integer_t) ii,
-                                 (igraph_integer_t) j, &conn));
->>>>>>> 5413bd2e
+            IGRAPH_CHECK(igraph_are_connected(&graph_copy, ii, j, &conn));
             if (conn) {
                 continue;    /* they are connected */
             }
