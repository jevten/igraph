/* -*- mode: C -*-  */
/*
   IGraph library.
   Copyright (C) 2006-2012  Gabor Csardi <csardi.gabor@gmail.com>
   334 Harvard street, Cambridge, MA 02139 USA

   This program is free software; you can redistribute it and/or modify
   it under the terms of the GNU General Public License as published by
   the Free Software Foundation; either version 2 of the License, or
   (at your option) any later version.

   This program is distributed in the hope that it will be useful,
   but WITHOUT ANY WARRANTY; without even the implied warranty of
   MERCHANTABILITY or FITNESS FOR A PARTICULAR PURPOSE.  See the
   GNU General Public License for more details.

   You should have received a copy of the GNU General Public License
   along with this program; if not, write to the Free Software
   Foundation, Inc., 51 Franklin Street, Fifth Floor, Boston, MA
   02110-1301 USA

*/

/* The original version of this file was written by Joerg Reichardt
   The original copyright notice follows here */

/***************************************************************************
                          main.cpp  -  description
                             -------------------
    begin                : Tue Jul 13 11:26:47 CEST 2004
    copyright            : (C) 2004 by
    email                :
 ***************************************************************************/

/***************************************************************************
 *                                                                         *
 *   This program is free software; you can redistribute it and/or modify  *
 *   it under the terms of the GNU General Public License as published by  *
 *   the Free Software Foundation; either version 2 of the License, or     *
 *   (at your option) any later version.                                   *
 *                                                                         *
 ***************************************************************************/

#include "NetDataTypes.h"
#include "NetRoutines.h"
#include "pottsmodel_2.h"

#include "igraph_community.h"
#include "igraph_components.h"
#include "igraph_error.h"
#include "igraph_interface.h"
#include "igraph_random.h"

#include "core/interruption.h"
#include "core/exceptions.h"

static igraph_error_t igraph_i_community_spinglass_orig(
        const igraph_t *graph,
        const igraph_vector_t *weights,
        igraph_real_t *modularity,
        igraph_real_t *temperature,
        igraph_vector_int_t *membership,
        igraph_vector_int_t *csize,
        igraph_integer_t spins,
        igraph_bool_t parupdate,
        igraph_real_t starttemp,
        igraph_real_t stoptemp,
        igraph_real_t coolfact,
        igraph_spincomm_update_t update_rule,
        igraph_real_t gamma);

static igraph_error_t igraph_i_community_spinglass_negative(
        const igraph_t *graph,
        const igraph_vector_t *weights,
        igraph_real_t *modularity,
        igraph_real_t *temperature,
        igraph_vector_int_t *membership,
        igraph_vector_int_t *csize,
        igraph_integer_t spins,
        igraph_bool_t parupdate,
        igraph_real_t starttemp,
        igraph_real_t stoptemp,
        igraph_real_t coolfact,
        igraph_spincomm_update_t update_rule,
        igraph_real_t gamma,
        /* igraph_matrix_t *adhesion, */
        /* igraph_matrix_t *normalised_adhesion, */
        /* igraph_real_t *polarization, */
        igraph_real_t gamma_minus);

/**
 * \function igraph_community_spinglass
 * \brief Community detection based on statistical mechanics
 *
 * This function implements the community structure detection
 * algorithm proposed by Joerg Reichardt and Stefan Bornholdt.
 * The algorithm is described in their paper: Statistical Mechanics of
 * Community Detection, http://arxiv.org/abs/cond-mat/0603718 .
 *
 * </para><para>
 * From version 0.6, igraph also supports an extension to
 * the algorithm that allows negative edge weights. This is described
 * in  V. A. Traag and Jeroen Bruggeman: Community detection in networks
 * with positive and negative links, http://arxiv.org/abs/0811.2329 .
 *
 * \param graph The input graph, it may be directed but the direction
 *     of the edges is not used in the algorithm.
 * \param weights The vector giving the edge weights, it may be \c NULL,
 *     in which case all edges are weighted equally. The edge weights
 *     must be positive unless using the \c IGRAPH_SPINCOMM_IMP_NEG
 *     implementation. This condition is not verified by the function.
 * \param modularity Pointer to a real number, if not \c NULL then the
 *     modularity score of the solution will be stored here. This is the
 *     gereralized modularity that simplifies to the one defined in
 *     M. E. J. Newman and M. Girvan, Phys. Rev. E 69, 026113 (2004),
 *     if the gamma parameter is one.
 * \param temperature Pointer to a real number, if not \c NULL then
 *     the temperature at the end of the algorithm will be stored
 *     here.
 * \param membership Pointer to an initialized vector or \c NULL. If
 *     not \c NULL then the result of the clustering will be stored
 *     here. For each vertex, the number of its cluster is given, with the
 *     first cluster numbered zero. The vector will be resized as
 *     needed.
 * \param csize Pointer to an initialized vector or \c NULL. If not \c
 *     NULL then the sizes of the clusters will stored here in cluster
 *     number order. The vector will be resized as needed.
 * \param spins Integer giving the number of spins, i.e. the maximum
 *     number of clusters. Usually it is not a program to give a high
 *     number here, the default was 25 in the original code. Even if
 *     the number of spins is high the number of clusters in the
 *     result might be small.
 * \param parupdate A logical constant, whether to update all spins in
 *     parallel. The default for this argument was \c FALSE (i.e. 0) in
 *     the original code. It is not implemented in the \c
 *     IGRAPH_SPINCOMM_INP_NEG implementation.
 * \param starttemp Real number, the temperature at the start. The
 *     value of this argument was 1.0 in the original code.
 * \param stoptemp Real number, the algorithm stops at this
 *     temperature. The default was 0.01 in the original code.
 * \param coolfact Real number, the cooling factor for the simulated
 *     annealing. The default was 0.99 in the original code.
 * \param update_rule The type of the update rule. Possible values: \c
 *     IGRAPH_SPINCOMM_UPDATE_SIMPLE and \c
 *     IGRAPH_SPINCOMM_UPDATE_CONFIG. Basically this parameter defines
 *     the null model based on which the actual clustering is done. If
 *     this is \c IGRAPH_SPINCOMM_UPDATE_SIMPLE then the random graph
 *     (i.e. G(n,p)), if it is \c IGRAPH_SPINCOMM_UPDATE then the
 *     configuration model is used. The configuration means that the
 *     baseline for the clustering is a random graph with the same
 *     degree distribution as the input graph.
 * \param gamma Real number. The gamma parameter of the
 *     algorithm. This defines the weight of the missing and existing
 *     links in the quality function for the clustering. The default
 *     value in the original code was 1.0, which is equal weight to
 *     missing and existing edges. Smaller values make the existing
 *     links contibute more to the energy function which is minimized
 *     in the algorithm. Bigger values make the missing links more
 *     important. (If my understanding is correct.)
 * \param implementation Constant, chooses between the two
 *     implementations of the spin-glass algorithm that are included
 *     in igraph. \c IGRAPH_SPINCOMM_IMP_ORIG selects the original
 *     implementation, this is faster, \c IGRAPH_SPINCOMM_INP_NEG selects
 *     a new implementation by Vincent Traag that allows negative edge
 *     weights.
 * \param gamma_minus Real number. Parameter for the \c
 *     IGRAPH_SPINCOMM_IMP_NEG implementation. This
 *     specifies the balance between the importance of present and
 *     non-present negative weighted edges in a community. Smaller values of
 *     \p gamma_minus lead to communities with lesser
 *     negative intra-connectivity.
 *     If this argument is set to zero, the algorithm reduces to a graph
 *     coloring algorithm, using the number of spins as the number of
 *     colors.
 * \return Error code.
 *
 * \sa igraph_community_spinglass_single() for calculating the community
 * of a single vertex.
 *
 * Time complexity: TODO.
 *
 */

igraph_error_t igraph_community_spinglass(const igraph_t *graph,
                               const igraph_vector_t *weights,
                               igraph_real_t *modularity,
                               igraph_real_t *temperature,
                               igraph_vector_int_t *membership,
                               igraph_vector_int_t *csize,
                               igraph_integer_t spins,
                               igraph_bool_t parupdate,
                               igraph_real_t starttemp,
                               igraph_real_t stoptemp,
                               igraph_real_t coolfact,
                               igraph_spincomm_update_t update_rule,
                               igraph_real_t gamma,
                               igraph_spinglass_implementation_t implementation,
                               igraph_real_t gamma_minus) {

    IGRAPH_HANDLE_EXCEPTIONS(
        switch (implementation) {
        case IGRAPH_SPINCOMM_IMP_ORIG:
            return igraph_i_community_spinglass_orig(graph, weights, modularity,
                    temperature, membership, csize,
                    spins, parupdate, starttemp,
                    stoptemp, coolfact, update_rule,
                    gamma);
            break;
        case IGRAPH_SPINCOMM_IMP_NEG:
            return igraph_i_community_spinglass_negative(graph, weights, modularity,
                    temperature, membership, csize,
                    spins, parupdate, starttemp,
                    stoptemp, coolfact,
                    update_rule, gamma,
                    gamma_minus);
            break;
        default:
            IGRAPH_ERROR("Unknown `implementation' in spinglass community finding",
                         IGRAPH_EINVAL);
        }
    );
}

static igraph_error_t igraph_i_community_spinglass_orig(
        const igraph_t *graph,
        const igraph_vector_t *weights,
        igraph_real_t *modularity,
        igraph_real_t *temperature,
        igraph_vector_int_t *membership,
        igraph_vector_int_t *csize,
        igraph_integer_t spins,
        igraph_bool_t parupdate,
        igraph_real_t starttemp,
        igraph_real_t stoptemp,
        igraph_real_t coolfact,
        igraph_spincomm_update_t update_rule,
        igraph_real_t gamma) {

    igraph_integer_t no_of_nodes = igraph_vcount(graph);
    unsigned long changes, runs;
    igraph_bool_t use_weights = 0;
    bool zeroT;
    double kT, acc, prob;

    /* Check arguments */

    if (spins < 2) {
        IGRAPH_ERROR("Number of spins must be at least 2", IGRAPH_EINVAL);
    }
    if (update_rule != IGRAPH_SPINCOMM_UPDATE_SIMPLE &&
        update_rule != IGRAPH_SPINCOMM_UPDATE_CONFIG) {
        IGRAPH_ERROR("Invalid update rule", IGRAPH_EINVAL);
    }
    if (weights) {
        if (igraph_vector_size(weights) != igraph_ecount(graph)) {
            IGRAPH_ERROR("Invalid weight vector length", IGRAPH_EINVAL);
        }
        use_weights = 1;
    }
    if (coolfact < 0 || coolfact >= 1.0) {
        IGRAPH_ERROR("Invalid cooling factor", IGRAPH_EINVAL);
    }
    if (gamma < 0.0) {
        IGRAPH_ERROR("Invalid gamma value", IGRAPH_EINVAL);
    }
    if (starttemp / stoptemp < 1.0) {
        IGRAPH_ERROR("starttemp should be larger in absolute value than stoptemp",
                     IGRAPH_EINVAL);
    }

    /* The spinglass algorithm does not handle the trivial cases of the
       null and singleton graphs, so we catch them here. */
    if (no_of_nodes < 2) {
        if (membership) {
            IGRAPH_CHECK(igraph_vector_int_resize(membership, no_of_nodes));
            igraph_vector_int_fill(membership, 0);
        }
        if (modularity) {
            IGRAPH_CHECK(igraph_modularity(graph, membership, 0, 1, igraph_is_directed(graph), modularity));
        }
        if (temperature) {
            *temperature = stoptemp;
        }
        if (csize) {
            /* 0 clusters for 0 nodes, 1 cluster for 1 node */
<<<<<<< HEAD
            IGRAPH_CHECK(igraph_vector_int_resize(membership, no_of_nodes));
            igraph_vector_int_fill(membership, 1);
=======
            IGRAPH_CHECK(igraph_vector_resize(csize, no_of_nodes));
            igraph_vector_fill(csize, 1);
>>>>>>> 7c035504
        }
        return IGRAPH_SUCCESS;
    }

    /* Check whether we have a single component */
    igraph_bool_t conn;
    IGRAPH_CHECK(igraph_is_connected(graph, &conn, IGRAPH_WEAK));
    if (!conn) {
        IGRAPH_ERROR("Cannot work with unconnected graph", IGRAPH_EINVAL);
    }

    network net;

    /* Transform the igraph_t */
    IGRAPH_CHECK(igraph_i_read_network(graph, weights,
                                       &net, use_weights, 0));

    prob = 2.0 * net.sum_weights / double(net.node_list->Size())
           / double(net.node_list->Size() - 1);

    PottsModel pm(&net, (unsigned int)spins, update_rule);

    /* initialize the random number generator */
    RNG_BEGIN();

    if ((stoptemp == 0.0) && (starttemp == 0.0)) {
        zeroT = true;
    } else {
        zeroT = false;
    }
    if (!zeroT) {
        kT = pm.FindStartTemp(gamma, prob, starttemp);
    } else {
        kT = stoptemp;
    }
    /* assign random initial configuration */
    pm.assign_initial_conf(-1);
    runs = 0;
    changes = 1;

    while (changes > 0 && (kT / stoptemp > 1.0 || (zeroT && runs < 150))) {

        IGRAPH_ALLOW_INTERRUPTION();

        runs++;
        if (!zeroT) {
            kT *= coolfact;
            if (parupdate) {
                changes = pm.HeatBathParallelLookup(gamma, prob, kT, 50);
            } else {
                acc = pm.HeatBathLookup(gamma, prob, kT, 50);
                if (acc < (1.0 - 1.0 / double(spins)) * 0.01) {
                    changes = 0;
                } else {
                    changes = 1;
                }
            }
        } else {
            if (parupdate) {
                changes = pm.HeatBathParallelLookupZeroTemp(gamma, prob, 50);
            } else {
                acc = pm.HeatBathLookupZeroTemp(gamma, prob, 50);
                /* less than 1 percent acceptance ratio */
                if (acc < (1.0 - 1.0 / double(spins)) * 0.01) {
                    changes = 0;
                } else {
                    changes = 1;
                }
            }
        }
    } /* while loop */

    pm.WriteClusters(modularity, temperature, csize, membership, kT, gamma);

    RNG_END();

    return IGRAPH_SUCCESS;
}

/**
 * \function igraph_community_spinglass_single
 * \brief Community of a single node based on statistical mechanics
 *
 * This function implements the community structure detection
 * algorithm proposed by Joerg Reichardt and Stefan Bornholdt. It is
 * described in their paper: Statistical Mechanics of
 * Community Detection, http://arxiv.org/abs/cond-mat/0603718 .
 *
 * </para><para>
 * This function calculates the community of a single vertex without
 * calculating all the communities in the graph.
 *
 * \param graph The input graph, it may be directed but the direction
 *    of the edges is not used in the algorithm.
 * \param weights Pointer to a vector with the weights of the edges.
 *    Alternatively \c NULL can be supplied to have the same weight
 *    for every edge.
 * \param vertex The vertex ID of the vertex of which ths community is
 *    calculated.
 * \param community Pointer to an initialized vector, the result, the
 *    IDs of the vertices in the community of the input vertex will be
 *    stored here. The vector will be resized as needed.
 * \param cohesion Pointer to a real variable, if not \c NULL the
 *     cohesion index of the community will be stored here.
 * \param adhesion Pointer to a real variable, if not \c NULL the
 *     adhesion index of the community will be stored here.
 * \param inner_links Pointer to an integer, if not \c NULL the
 *     number of edges within the community is stored here.
 * \param outer_links Pointer to an integer, if not \c NULL the
 *     number of edges between the community and the rest of the graph
 *     will be stored here.
 * \param spins The number of spins to use, this can be higher than
 *    the actual number of clusters in the network, in which case some
 *    clusters will contain zero vertices.
 * \param update_rule The type of the update rule. Possible values: \c
 *     IGRAPH_SPINCOMM_UPDATE_SIMPLE and \c
 *     IGRAPH_SPINCOMM_UPDATE_CONFIG. Basically this parameter defined
 *     the null model based on which the actual clustering is done. If
 *     this is \c IGRAPH_SPINCOMM_UPDATE_SIMPLE then the random graph
 *     (ie. G(n,p)), if it is \c IGRAPH_SPINCOMM_UPDATE then the
 *     configuration model is used. The configuration means that the
 *     baseline for the clustering is a random graph with the same
 *     degree distribution as the input graph.
 * \param gamma Real number. The gamma parameter of the
 *     algorithm. This defined the weight of the missing and existing
 *     links in the quality function for the clustering. The default
 *     value in the original code was 1.0, which is equal weight to
 *     missing and existing edges. Smaller values make the existing
 *     links contibute more to the energy function which is minimized
 *     in the algorithm. Bigger values make the missing links more
 *     important. (If my understanding is correct.)
 * \return Error code.
 *
 * \sa igraph_community_spinglass() for the traditional version of the
 * algorithm.
 *
 * Time complexity: TODO.
 */

igraph_error_t igraph_community_spinglass_single(const igraph_t *graph,
                                      const igraph_vector_t *weights,
                                      igraph_integer_t vertex,
                                      igraph_vector_int_t *community,
                                      igraph_real_t *cohesion,
                                      igraph_real_t *adhesion,
                                      igraph_integer_t *inner_links,
                                      igraph_integer_t *outer_links,
                                      igraph_integer_t spins,
                                      igraph_spincomm_update_t update_rule,
                                      igraph_real_t gamma) {
    IGRAPH_HANDLE_EXCEPTIONS(
        igraph_bool_t use_weights = 0;
        double prob;
        char startnode[255];

        /* Check arguments */

        if (spins < 2) {
            IGRAPH_ERROR("Number of spins must be at least 2", IGRAPH_EINVAL);
        }
        if (update_rule != IGRAPH_SPINCOMM_UPDATE_SIMPLE &&
            update_rule != IGRAPH_SPINCOMM_UPDATE_CONFIG) {
            IGRAPH_ERROR("Invalid update rule", IGRAPH_EINVAL);
        }
        if (weights) {
            if (igraph_vector_size(weights) != igraph_ecount(graph)) {
                IGRAPH_ERROR("Invalid weight vector length", IGRAPH_EINVAL);
            }
            use_weights = 1;
        }
        if (gamma < 0.0) {
            IGRAPH_ERROR("Invalid gamme value", IGRAPH_EINVAL);
        }
        if (vertex < 0 || vertex > igraph_vcount(graph)) {
            IGRAPH_ERROR("Invalid vertex ID", IGRAPH_EINVAL);
        }

        /* Check whether we have a single component */
        igraph_bool_t conn;
        IGRAPH_CHECK(igraph_is_connected(graph, &conn, IGRAPH_WEAK));
        if (!conn) {
            IGRAPH_ERROR("Cannot work with unconnected graph", IGRAPH_EINVAL);
        }

        network net;

        /* Transform the igraph_t */
        IGRAPH_CHECK(igraph_i_read_network(graph, weights,
                                           &net, use_weights, 0));

        prob = 2.0 * net.sum_weights / double(net.node_list->Size())
               / double(net.node_list->Size() - 1);

        PottsModel pm(&net, (unsigned int)spins, update_rule);

        /* initialize the random number generator */
        RNG_BEGIN();

        /* to be exected, if we want to find the community around a particular node*/
        /* the initial conf is needed, because otherwise,
           the degree of the nodes is not in the weight property, stupid!!! */
        pm.assign_initial_conf(-1);
        snprintf(startnode, 255, "%" IGRAPH_PRId "", vertex + 1);
        pm.FindCommunityFromStart(gamma, prob, startnode, community,
                                   cohesion, adhesion, inner_links, outer_links);

        RNG_END();
    );

    return IGRAPH_SUCCESS;
}

static igraph_error_t igraph_i_community_spinglass_negative(
        const igraph_t *graph,
        const igraph_vector_t *weights,
        igraph_real_t *modularity,
        igraph_real_t *temperature,
        igraph_vector_int_t *membership,
        igraph_vector_int_t *csize,
        igraph_integer_t spins,
        igraph_bool_t parupdate,
        igraph_real_t starttemp,
        igraph_real_t stoptemp,
        igraph_real_t coolfact,
        igraph_spincomm_update_t update_rule,
        igraph_real_t gamma,
        /* igraph_matrix_t *adhesion, */
        /* igraph_matrix_t *normalised_adhesion, */
        /* igraph_real_t *polarization, */
        igraph_real_t gamma_minus) {

    igraph_integer_t no_of_nodes = igraph_vcount(graph);
    unsigned long changes, runs;
    igraph_bool_t use_weights = 0;
    bool zeroT;
    double kT, acc;
    igraph_real_t d_n;
    igraph_real_t d_p;

    /* Check arguments */

    if (parupdate) {
        IGRAPH_ERROR("Parallel spin update not implemented with "
                     "negative gamma", IGRAPH_UNIMPLEMENTED);
    }

    if (spins < 2) {
        IGRAPH_ERROR("Number of spins must be at least 2", IGRAPH_EINVAL);
    }
    if (update_rule != IGRAPH_SPINCOMM_UPDATE_SIMPLE &&
        update_rule != IGRAPH_SPINCOMM_UPDATE_CONFIG) {
        IGRAPH_ERROR("Invalid update rule", IGRAPH_EINVAL);
    }
    if (weights) {
        if (igraph_vector_size(weights) != igraph_ecount(graph)) {
            IGRAPH_ERROR("Invalid weight vector length", IGRAPH_EINVAL);
        }
        use_weights = 1;
    }
    if (coolfact < 0 || coolfact >= 1.0) {
        IGRAPH_ERROR("Invalid cooling factor", IGRAPH_EINVAL);
    }
    if (gamma < 0.0) {
        IGRAPH_ERROR("Invalid gamma value", IGRAPH_EINVAL);
    }
    if (starttemp / stoptemp < 1.0) {
        IGRAPH_ERROR("starttemp should be larger in absolute value than stoptemp",
                     IGRAPH_EINVAL);
    }

    /* The spinglass algorithm does not handle the trivial cases of the
       null and singleton graphs, so we catch them here. */
    if (no_of_nodes < 2) {
        if (membership) {
            IGRAPH_CHECK(igraph_vector_int_resize(membership, no_of_nodes));
            igraph_vector_int_fill(membership, 0);
        }
        if (modularity) {
            IGRAPH_CHECK(igraph_modularity(graph, membership, 0, 1, igraph_is_directed(graph), modularity));
        }
        if (temperature) {
            *temperature = stoptemp;
        }
        if (csize) {
            /* 0 clusters for 0 nodes, 1 cluster for 1 node */
<<<<<<< HEAD
            IGRAPH_CHECK(igraph_vector_int_resize(membership, no_of_nodes));
            igraph_vector_int_fill(membership, 1);
=======
            IGRAPH_CHECK(igraph_vector_resize(csize, no_of_nodes));
            igraph_vector_fill(csize, 1);
>>>>>>> 7c035504
        }
        return IGRAPH_SUCCESS;
    }

    /* Check whether we have a single component */
    igraph_bool_t conn;
    IGRAPH_CHECK(igraph_is_connected(graph, &conn, IGRAPH_WEAK));
    if (!conn) {
        IGRAPH_ERROR("Cannot work with unconnected graph", IGRAPH_EINVAL);
    }

    if (weights && igraph_vector_size(weights) > 0) {
        igraph_vector_minmax(weights, &d_n, &d_p);
    } else {
        d_n = d_p = 1;
    }

    if (d_n > 0) {
        d_n = 0;
    }
    if (d_p < 0) {
        d_p = 0;
    }
    d_n = -d_n;

    network net;

    /* Transform the igraph_t */
    IGRAPH_CHECK(igraph_i_read_network(graph, weights,
                                       &net, use_weights, 0));

    bool directed = igraph_is_directed(graph);

    PottsModelN pm(&net, (unsigned int)spins, directed);

    /* initialize the random number generator */
    RNG_BEGIN();

    if ((stoptemp == 0.0) && (starttemp == 0.0)) {
        zeroT = true;
    } else {
        zeroT = false;
    }

    //Begin at a high enough temperature
    kT = pm.FindStartTemp(gamma, gamma_minus, starttemp);

    /* assign random initial configuration */
    pm.assign_initial_conf(true);

    runs = 0;
    changes = 1;
    acc = 0;
    while (changes > 0 && (kT / stoptemp > 1.0 || (zeroT && runs < 150))) {

        IGRAPH_ALLOW_INTERRUPTION();

        runs++;
        kT = kT * coolfact;
        acc = pm.HeatBathLookup(gamma, gamma_minus, kT, 50);
        if (acc < (1.0 - 1.0 / double(spins)) * 0.001) {
            changes = 0;
        } else {
            changes = 1;
        }

    } /* while loop */

    /* These are needed, otherwise 'modularity' is not calculated */
    igraph_matrix_t adhesion, normalized_adhesion;
    igraph_real_t polarization;
    IGRAPH_MATRIX_INIT_FINALLY(&adhesion, 0, 0);
    IGRAPH_MATRIX_INIT_FINALLY(&normalized_adhesion, 0, 0);
    pm.WriteClusters(modularity, temperature, csize, membership,
                      &adhesion, &normalized_adhesion, &polarization,
                      kT, d_p, d_n, gamma, gamma_minus);
    igraph_matrix_destroy(&normalized_adhesion);
    igraph_matrix_destroy(&adhesion);
    IGRAPH_FINALLY_CLEAN(2);

    RNG_END();

    return IGRAPH_SUCCESS;
}<|MERGE_RESOLUTION|>--- conflicted
+++ resolved
@@ -283,13 +283,8 @@
         }
         if (csize) {
             /* 0 clusters for 0 nodes, 1 cluster for 1 node */
-<<<<<<< HEAD
-            IGRAPH_CHECK(igraph_vector_int_resize(membership, no_of_nodes));
-            igraph_vector_int_fill(membership, 1);
-=======
-            IGRAPH_CHECK(igraph_vector_resize(csize, no_of_nodes));
-            igraph_vector_fill(csize, 1);
->>>>>>> 7c035504
+            IGRAPH_CHECK(igraph_vector_int_resize(csize, no_of_nodes));
+            igraph_vector_int_fill(csize, 1);
         }
         return IGRAPH_SUCCESS;
     }
@@ -575,13 +570,8 @@
         }
         if (csize) {
             /* 0 clusters for 0 nodes, 1 cluster for 1 node */
-<<<<<<< HEAD
-            IGRAPH_CHECK(igraph_vector_int_resize(membership, no_of_nodes));
-            igraph_vector_int_fill(membership, 1);
-=======
-            IGRAPH_CHECK(igraph_vector_resize(csize, no_of_nodes));
-            igraph_vector_fill(csize, 1);
->>>>>>> 7c035504
+            IGRAPH_CHECK(igraph_vector_int_resize(csize, no_of_nodes));
+            igraph_vector_int_fill(csize, 1);
         }
         return IGRAPH_SUCCESS;
     }
