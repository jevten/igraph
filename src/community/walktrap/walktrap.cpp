/* -*- mode: C -*-  */
/*
   IGraph library.
   Copyright (C) 2007-2012  Gabor Csardi <csardi.gabor@gmail.com>
   334 Harvard street, Cambridge, MA 02139 USA

   This program is free software; you can redistribute it and/or modify
   it under the terms of the GNU General Public License as published by
   the Free Software Foundation; either version 2 of the License, or
   (at your option) any later version.

   This program is distributed in the hope that it will be useful,
   but WITHOUT ANY WARRANTY; without even the implied warranty of
   MERCHANTABILITY or FITNESS FOR A PARTICULAR PURPOSE.  See the
   GNU General Public License for more details.

   You should have received a copy of the GNU General Public License
   along with this program; if not, write to the Free Software
   Foundation, Inc., 51 Franklin Street, Fifth Floor, Boston, MA
   02110-1301 USA

*/

/* The original version of this file was written by Pascal Pons
   The original copyright notice follows here. The FSF address was
   fixed by Tamas Nepusz */

// File: walktrap.cpp
//-----------------------------------------------------------------------------
// Walktrap v0.2 -- Finds community structure of networks using random walks
// Copyright (C) 2004-2005 Pascal Pons
//
// This program is free software; you can redistribute it and/or modify
// it under the terms of the GNU General Public License as published by
// the Free Software Foundation; either version 2 of the License, or
// (at your option) any later version.
//
// This program is distributed in the hope that it will be useful,
// but WITHOUT ANY WARRANTY; without even the implied warranty of
// MERCHANTABILITY or FITNESS FOR A PARTICULAR PURPOSE.  See the
// GNU General Public License for more details.
//
// You should have received a copy of the GNU General Public License
// along with this program; if not, write to the Free Software
// Foundation, Inc., 51 Franklin Street, Fifth Floor, Boston, MA
// 02110-1301 USA
//-----------------------------------------------------------------------------
// Author   : Pascal Pons
// Email    : pascal.pons@gmail.com
// Web page : http://www-rp.lip6.fr/~latapy/PP/walktrap.html
// Location : Paris, France
// Time     : June 2005
//-----------------------------------------------------------------------------
// see readme.txt for more details

#include "walktrap_graph.h"
#include "walktrap_communities.h"

#include "igraph_community.h"
#include "igraph_components.h"
#include "igraph_interface.h"

#include "core/exceptions.h"
#include "core/interruption.h"

using namespace igraph::walktrap;

/**
 * \function igraph_community_walktrap
 *
 * This function is the implementation of the Walktrap community
 * finding algorithm, see Pascal Pons, Matthieu Latapy: Computing
 * communities in large networks using random walks,
 * https://arxiv.org/abs/physics/0512106
 *
 * </para><para>
 * Currently the original C++ implementation is used in igraph,
 * see https://www-complexnetworks.lip6.fr/~latapy/PP/walktrap.html
 * We are grateful to Matthieu Latapy and Pascal Pons for providing this
 * source code.
 *
 * </para><para>
 * In contrast to the original implementation, isolated vertices are allowed
 * in the graph and they are assumed to have a single incident loop edge with
 * weight 1.
 *
 * \param graph The input graph, edge directions are ignored.
 * \param weights Numeric vector giving the weights of the edges.
 *     If it is a NULL pointer then all edges will have equal
 *     weights. The weights are expected to be positive.
 * \param steps Integer constant, the length of the random walks.
 * \param merges Pointer to a matrix, the merges performed by the
 *     algorithm will be stored here (if not NULL). Each merge is a
 *     row in a two-column matrix and contains the IDs of the merged
 *     clusters. Clusters are numbered from zero and cluster numbers
 *     smaller than the number of nodes in the network belong to the
 *     individual vertices as singleton clusters. In each step a new
 *     cluster is created from two other clusters and its id will be
 *     one larger than the largest cluster id so far. This means that
 *     before the first merge we have \c n clusters (the number of
 *     vertices in the graph) numbered from zero to \c n-1. The first
 *     merge creates cluster \c n, the second cluster \c n+1, etc.
 * \param modularity Pointer to a vector. If not NULL then the
 *     modularity score of the current clustering is stored here after
 *     each merge operation.
 * \param membership Pointer to a vector. If not a NULL pointer, then
 *     the membership vector corresponding to the maximal modularity
 *     score is stored here. If it is not a NULL pointer, then neither
 *     \p modularity nor \p merges may be NULL.
 * \return Error code.
 *
 * \sa \ref igraph_community_spinglass(), \ref
 * igraph_community_edge_betweenness().
 *
 * Time complexity: O(|E||V|^2) in the worst case, O(|V|^2 log|V|) typically,
 * |V| is the number of vertices, |E| is the number of edges.
 *
 * \example examples/simple/walktrap.c
 */

igraph_error_t igraph_community_walktrap(const igraph_t *graph,
                              const igraph_vector_t *weights,
                              int steps,
                              igraph_matrix_int_t *merges,
                              igraph_vector_t *modularity,
                              igraph_vector_int_t *membership) {

<<<<<<< HEAD
    igraph_integer_t no_of_nodes = igraph_vcount(graph);
    int length = steps;
    long max_memory = -1;

    if (membership && !(modularity && merges)) {
        IGRAPH_ERROR("Cannot calculate membership without modularity or merges",
                     IGRAPH_EINVAL);
    }

    Graph G;
    if (G.convert_from_igraph(graph, weights)) {
        IGRAPH_ERROR("Cannot convert igraph graph into walktrap format", IGRAPH_EINVAL);
    }

    if (merges) {
        igraph_integer_t no;
        IGRAPH_CHECK(igraph_connected_components(graph, /*membership=*/ 0, /*csize=*/ 0, &no, IGRAPH_WEAK));
        IGRAPH_CHECK(igraph_matrix_int_resize(merges, no_of_nodes - no, 2));
    }
    if (modularity) {
        IGRAPH_CHECK(igraph_vector_resize(modularity, no_of_nodes));
        igraph_vector_null(modularity);
    }
    Communities C(&G, length, max_memory, merges, modularity);

    while (!C.H->is_empty()) {
        IGRAPH_ALLOW_INTERRUPTION();
        C.merge_nearest_communities();
    }

    if (membership) {
        igraph_integer_t m;
        m = no_of_nodes > 0 ? igraph_vector_which_max(modularity) : 0;
        IGRAPH_CHECK(igraph_community_to_membership(merges, no_of_nodes,
                     /*steps=*/ m,
                     membership,
                     /*csize=*/ NULL));
    }

    return IGRAPH_SUCCESS;
=======
    IGRAPH_HANDLE_EXCEPTIONS(
        long int no_of_nodes = (long int)igraph_vcount(graph);
        int length = steps;
        long max_memory = -1;

        if (steps <= 0) {
            IGRAPH_ERROR("Length of random walks must be positive for walktrap community detection.", IGRAPH_EINVAL);
        }

        if (membership && !(modularity && merges)) {
            IGRAPH_ERROR("Cannot calculate membership without modularity or merges",
                         IGRAPH_EINVAL);
        }

        Graph G;
        if (G.convert_from_igraph(graph, weights)) {
            IGRAPH_ERROR("Cannot convert igraph graph into walktrap format", IGRAPH_EINVAL);
        }

        if (merges) {
            igraph_integer_t no;
            IGRAPH_CHECK(igraph_clusters(graph, /*membership=*/ 0, /*csize=*/ 0,
                                         &no, IGRAPH_WEAK));
            IGRAPH_CHECK(igraph_matrix_resize(merges, no_of_nodes - no, 2));
        }
        if (modularity) {
            IGRAPH_CHECK(igraph_vector_resize(modularity, no_of_nodes));
            igraph_vector_null(modularity);
        }
        Communities C(&G, length, max_memory, merges, modularity);

        while (!C.H->is_empty()) {
            IGRAPH_ALLOW_INTERRUPTION();
            C.merge_nearest_communities();
        }

        if (membership) {
            long int m;
            m = no_of_nodes > 0 ? igraph_vector_which_max(modularity) : 0;
            IGRAPH_CHECK(igraph_community_to_membership(merges, no_of_nodes,
                         /*steps=*/ m,
                         membership,
                         /*csize=*/ NULL));
        }

        return IGRAPH_SUCCESS;
    )
>>>>>>> aeaeb2c8
}<|MERGE_RESOLUTION|>--- conflicted
+++ resolved
@@ -125,50 +125,8 @@
                               igraph_vector_t *modularity,
                               igraph_vector_int_t *membership) {
 
-<<<<<<< HEAD
-    igraph_integer_t no_of_nodes = igraph_vcount(graph);
-    int length = steps;
-    long max_memory = -1;
-
-    if (membership && !(modularity && merges)) {
-        IGRAPH_ERROR("Cannot calculate membership without modularity or merges",
-                     IGRAPH_EINVAL);
-    }
-
-    Graph G;
-    if (G.convert_from_igraph(graph, weights)) {
-        IGRAPH_ERROR("Cannot convert igraph graph into walktrap format", IGRAPH_EINVAL);
-    }
-
-    if (merges) {
-        igraph_integer_t no;
-        IGRAPH_CHECK(igraph_connected_components(graph, /*membership=*/ 0, /*csize=*/ 0, &no, IGRAPH_WEAK));
-        IGRAPH_CHECK(igraph_matrix_int_resize(merges, no_of_nodes - no, 2));
-    }
-    if (modularity) {
-        IGRAPH_CHECK(igraph_vector_resize(modularity, no_of_nodes));
-        igraph_vector_null(modularity);
-    }
-    Communities C(&G, length, max_memory, merges, modularity);
-
-    while (!C.H->is_empty()) {
-        IGRAPH_ALLOW_INTERRUPTION();
-        C.merge_nearest_communities();
-    }
-
-    if (membership) {
-        igraph_integer_t m;
-        m = no_of_nodes > 0 ? igraph_vector_which_max(modularity) : 0;
-        IGRAPH_CHECK(igraph_community_to_membership(merges, no_of_nodes,
-                     /*steps=*/ m,
-                     membership,
-                     /*csize=*/ NULL));
-    }
-
-    return IGRAPH_SUCCESS;
-=======
     IGRAPH_HANDLE_EXCEPTIONS(
-        long int no_of_nodes = (long int)igraph_vcount(graph);
+        igraph_integer_t no_of_nodes = igraph_vcount(graph);
         int length = steps;
         long max_memory = -1;
 
@@ -178,7 +136,7 @@
 
         if (membership && !(modularity && merges)) {
             IGRAPH_ERROR("Cannot calculate membership without modularity or merges",
-                         IGRAPH_EINVAL);
+                        IGRAPH_EINVAL);
         }
 
         Graph G;
@@ -188,9 +146,8 @@
 
         if (merges) {
             igraph_integer_t no;
-            IGRAPH_CHECK(igraph_clusters(graph, /*membership=*/ 0, /*csize=*/ 0,
-                                         &no, IGRAPH_WEAK));
-            IGRAPH_CHECK(igraph_matrix_resize(merges, no_of_nodes - no, 2));
+            IGRAPH_CHECK(igraph_connected_components(graph, /*membership=*/ 0, /*csize=*/ 0, &no, IGRAPH_WEAK));
+            IGRAPH_CHECK(igraph_matrix_int_resize(merges, no_of_nodes - no, 2));
         }
         if (modularity) {
             IGRAPH_CHECK(igraph_vector_resize(modularity, no_of_nodes));
@@ -204,15 +161,14 @@
         }
 
         if (membership) {
-            long int m;
+            igraph_integer_t m;
             m = no_of_nodes > 0 ? igraph_vector_which_max(modularity) : 0;
             IGRAPH_CHECK(igraph_community_to_membership(merges, no_of_nodes,
-                         /*steps=*/ m,
-                         membership,
-                         /*csize=*/ NULL));
+                        /*steps=*/ m,
+                        membership,
+                        /*csize=*/ NULL));
         }
 
         return IGRAPH_SUCCESS;
     )
->>>>>>> aeaeb2c8
 }