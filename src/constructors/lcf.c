--- conflicted
+++ resolved
@@ -57,11 +57,7 @@
     igraph_integer_t no_of_edges2;
 
     if (repeats < 0) {
-<<<<<<< HEAD
-        IGRAPH_ERROR("Number of repeats must be positive.", IGRAPH_EINVAL);
-=======
         IGRAPH_ERROR("Number of repeats must not be negative.", IGRAPH_EINVAL);
->>>>>>> 5cfd74ba
     }
 
     /* no_of_edges = n + no_of_shifts * repeats */
