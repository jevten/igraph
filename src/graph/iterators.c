/* -*- mode: C -*-  */
/*
   IGraph library.
   Copyright (C) 2005-2012  Gabor Csardi <csardi.gabor@gmail.com>
   334 Harvard street, Cambridge, MA 02139 USA

   This program is free software; you can redistribute it and/or modify
   it under the terms of the GNU General Public License as published by
   the Free Software Foundation; either version 2 of the License, or
   (at your option) any later version.

   This program is distributed in the hope that it will be useful,
   but WITHOUT ANY WARRANTY; without even the implied warranty of
   MERCHANTABILITY or FITNESS FOR A PARTICULAR PURPOSE.  See the
   GNU General Public License for more details.

   You should have received a copy of the GNU General Public License
   along with this program; if not, write to the Free Software
   Foundation, Inc., 51 Franklin Street, Fifth Floor, Boston, MA
   02110-1301 USA

*/

#include "igraph_datatype.h"
#include "igraph_error.h"
#include "igraph_iterators.h"
#include "igraph_memory.h"
#include "igraph_interface.h"
#include "igraph_types.h"

#include <string.h>
#include <stdarg.h>

/**
 * \section about_iterators About selectors, iterators
 *
 * <para>Everything about vertices and vertex selectors also applies
 * to edges and edge selectors unless explicitly noted otherwise.</para>
 *
 * <para>The vertex (and edge) selector notion was introduced in igraph 0.2.
 * It is a way to reference a sequence of vertices or edges
 * independently of the graph.</para>
 *
 * <para>While this might sound quite mysterious, it is actually very
 * simple. For example, all vertices of a graph can be selected by
 * \ref igraph_vs_all() and the graph independence means that
 * \ref igraph_vs_all() is not parametrized by a graph object. That is,
 * \ref igraph_vs_all() is the general \em concept of selecting all vertices
 * of a graph. A vertex selector is then a way to specify the class of vertices
 * to be visited. The selector might specify that all vertices of a graph or
 * all the neighbours of a vertex are to be visited. A vertex selector is a
 * way of saying that you want to visit a bunch of vertices, as opposed to a
 * vertex iterator which is a concrete plan for visiting each of the
 * chosen vertices of a specific graph.</para>
 *
 * <para>To determine the actual vertex IDs implied by a vertex selector, you
 * need to apply the concept of selecting vertices to a specific graph object.
 * This can be accomplished by instantiating a vertex iterator using a
 * specific vertex selection concept and a specific graph object. The notion
 * of vertex iterators can be thought of in the following way. Given a
 * specific graph object and the class of vertices to be visited, a vertex
 * iterator is a road map, plan or route for how to visit the chosen
 * vertices.</para>
 *
 * <para>Some vertex selectors have \em immediate versions. These have the
 * prefix \c igraph_vss instead of \c igraph_vs, e.g. \ref igraph_vss_all()
 * instead of \ref igraph_vs_all(). The immediate versions are to be used in
 * the parameter list of the igraph functions, such as \ref igraph_degree().
 * These functions are not associated with any \type igraph_vs_t object, so
 * they have no separate constructors and destructors
 * (destroy functions).</para>
 */

/**
 * \section about_vertex_selectors
 *
 * <para>Vertex selectors are created by vertex selector constructors,
 * can be instantiated with \ref igraph_vit_create(), and are
 * destroyed with \ref igraph_vs_destroy().</para>
 */

/**
 * \function igraph_vs_all
 * \brief Vertex set, all vertices of a graph.
 *
 * \param vs Pointer to an uninitialized \type igraph_vs_t object.
 * \return Error code.
 * \sa \ref igraph_vss_all(), \ref igraph_vs_destroy()
 *
 * This selector includes all vertices of a given graph in
 * increasing vertex ID order.
 *
 * </para><para>
 * Time complexity: O(1).
 */

igraph_error_t igraph_vs_all(igraph_vs_t *vs) {
    vs->type = IGRAPH_VS_ALL;
    return IGRAPH_SUCCESS;
}

/**
 * \function igraph_vss_all
 * \brief All vertices of a graph (immediate version).
 *
 * Immediate vertex selector for all vertices in a graph. It can
 * be used conveniently when some vertex property (e.g. betweenness,
 * degree, etc.) should be calculated for all vertices.
 *
 * \return A vertex selector for all vertices in a graph.
 * \sa \ref igraph_vs_all()
 *
 * Time complexity: O(1).
 */

igraph_vs_t igraph_vss_all(void) {
    igraph_vs_t allvs;
    allvs.type = IGRAPH_VS_ALL;
    return allvs;
}

/**
 * \function igraph_vs_adj
 * \brief Adjacent vertices of a vertex.
 *
 * All neighboring vertices of a given vertex are selected by this
 * selector. The \c mode argument controls the type of the neighboring
 * vertices to be selected. The vertices are visited in increasing vertex
 * ID order, as of igraph version 0.4.
 *
 * \param vs Pointer to an uninitialized vertex selector object.
 * \param vid Vertex ID, the center of the neighborhood.
 * \param mode Decides the type of the neighborhood for directed
 *        graphs. This parameter is ignored for undirected graphs.
 *        Possible values:
 *        \clist
 *        \cli IGRAPH_OUT
 *          All vertices to which there is a directed edge from \c vid. That
 *          is, all the out-neighbors of \c vid.
 *        \cli IGRAPH_IN
 *          All vertices from which there is a directed edge to \c vid. In
 *          other words, all the in-neighbors of \c vid.
 *        \cli IGRAPH_ALL
 *          All vertices to which or from which there is a directed edge
 *          from/to \c vid. That is, all the neighbors of \c vid considered
 *          as if the graph is undirected.
 *        \endclist
 * \return Error code.
 * \sa \ref igraph_vs_destroy()
 *
 * Time complexity: O(1).
 */

igraph_error_t igraph_vs_adj(igraph_vs_t *vs,
                  igraph_integer_t vid, igraph_neimode_t mode) {
    vs->type = IGRAPH_VS_ADJ;
    vs->data.adj.vid = vid;
    vs->data.adj.mode = mode;
    return IGRAPH_SUCCESS;
}

/**
 * \function igraph_vs_nonadj
 * \brief Non-adjacent vertices of a vertex.
 *
 * All non-neighboring vertices of a given vertex. The \p mode
 * argument controls the type of neighboring vertices \em not to
 * select. Instead of selecting immediate neighbors of \c vid as is done by
 * \ref igraph_vs_adj(), the current function selects vertices that are \em not
 * immediate neighbors of \c vid.
 *
 * \param vs Pointer to an uninitialized vertex selector object.
 * \param vid Vertex ID, the \quote center \endquote of the
 *        non-neighborhood.
 * \param mode The type of neighborhood not to select in directed
 *        graphs. Possible values:
 *        \clist
 *        \cli IGRAPH_OUT
 *          All vertices will be selected except those to which there is a
 *          directed edge from \c vid. That is, we select all vertices
 *          excluding the out-neighbors of \c vid.
 *        \cli IGRAPH_IN
 *          All vertices will be selected except those from which there is a
 *          directed edge to \c vid. In other words, we select all vertices
 *          but the in-neighbors of \c vid.
 *        \cli IGRAPH_ALL
 *          All vertices will be selected except those from or to which there
 *          is a directed edge to or from \c vid. That is, we select all
 *          vertices of \c vid except for its immediate neighbors.
 *        \endclist
 * \return Error code.
 * \sa \ref igraph_vs_destroy()
 *
 * Time complexity: O(1).
 *
 * \example examples/simple/igraph_vs_nonadj.c
 */

igraph_error_t igraph_vs_nonadj(igraph_vs_t *vs, igraph_integer_t vid,
                     igraph_neimode_t mode) {
    vs->type = IGRAPH_VS_NONADJ;
    vs->data.adj.vid = vid;
    vs->data.adj.mode = mode;
    return IGRAPH_SUCCESS;
}

/**
 * \function igraph_vs_none
 * \brief Empty vertex set.
 *
 * Creates an empty vertex selector.
 *
 * \param vs Pointer to an uninitialized vertex selector object.
 * \return Error code.
 * \sa \ref igraph_vss_none(), \ref igraph_vs_destroy()
 *
 * Time complexity: O(1).
 */

igraph_error_t igraph_vs_none(igraph_vs_t *vs) {
    vs->type = IGRAPH_VS_NONE;
    return IGRAPH_SUCCESS;
}

/**
 * \function igraph_vss_none
 * \brief Empty vertex set (immediate version).
 *
 * The immediate version of the empty vertex selector.
 *
 * \return An empty vertex selector.
 * \sa \ref igraph_vs_none()
 *
 * Time complexity: O(1).
 */

igraph_vs_t igraph_vss_none(void) {
    igraph_vs_t nonevs;
    nonevs.type = IGRAPH_VS_NONE;
    return nonevs;
}

/**
 * \function igraph_vs_1
 * \brief Vertex set with a single vertex.
 *
 * This vertex selector selects a single vertex.
 *
 * \param vs Pointer to an uninitialized vertex selector object.
 * \param vid The vertex ID to be selected.
 * \return Error Code.
 * \sa \ref igraph_vss_1(), \ref igraph_vs_destroy()
 *
 * Time complexity: O(1).
 */

igraph_error_t igraph_vs_1(igraph_vs_t *vs, igraph_integer_t vid) {
    vs->type = IGRAPH_VS_1;
    vs->data.vid = vid;
    return IGRAPH_SUCCESS;
}

/**
 * \function igraph_vss_1
 * \brief Vertex set with a single vertex (immediate version).
 *
 * The immediate version of the single-vertex selector.
 *
 * \param vid The vertex to be selected.
 * \return A vertex selector containing a single vertex.
 * \sa \ref igraph_vs_1()
 *
 * Time complexity: O(1).
 */

igraph_vs_t igraph_vss_1(igraph_integer_t vid) {
    igraph_vs_t onevs;
    onevs.type = IGRAPH_VS_1;
    onevs.data.vid = vid;
    return onevs;
}

/**
 * \function igraph_vs_vector
 * \brief Vertex set based on a vector.
 *
 * This function makes it possible to handle an \type igraph_vector_t
 * temporarily as a vertex selector. The vertex selector should be
 * thought of as a \em view into the vector. If you make changes to
 * the vector that also affects the vertex selector. Destroying the
 * vertex selector does not destroy the vector. Do not destroy the
 * vector before destroying the vertex selector, or you might get
 * strange behavior. This function that does check that the vertex IDs
 * within the vector are valid.
 *
 * \param vs Pointer to an uninitialized vertex selector.
 * \param v Pointer to a \type igraph_vector_int_t object.
 * \return Error code.
 * \sa \ref igraph_vss_vector(), \ref igraph_vs_destroy()
 *
 * Time complexity: O(1).
 *
 * \example examples/simple/igraph_vs_vector.c
 */

igraph_error_t igraph_vs_vector(igraph_vs_t *vs,
                     const igraph_vector_int_t *v) {
    vs->type = IGRAPH_VS_VECTORPTR;
    vs->data.vecptr = v;
    return IGRAPH_SUCCESS;
}

/**
 * \function igraph_vss_vector
 * \brief Vertex set based on a vector (immediate version).
 *
 * This is the immediate version of \ref igraph_vs_vector.
 *
 * \param v Pointer to a \type igraph_vector_int_t object.
 * \return A vertex selector object containing the vertices in the
 *         vector.
 * \sa \ref igraph_vs_vector()
 *
 * Time complexity: O(1).
 */

igraph_vs_t igraph_vss_vector(const igraph_vector_int_t *v) {
    igraph_vs_t vecvs;
    vecvs.type = IGRAPH_VS_VECTORPTR;
    vecvs.data.vecptr = v;
    return vecvs;
}

/**
 * \function igraph_vs_vector_small
 * \brief Create a vertex set by giving its elements.
 *
 * This function can be used to create a vertex selector with a couple
 * of vertices. Do not forget to include a <code>-1</code> after the
 * last vertex ID. The behavior of the function is undefined if you
 * don't use a <code>-1</code> properly.
 *
 * </para><para>
 * Note that the vertex IDs supplied will be parsed as
 * <code>int</code>'s so you cannot supply arbitrarily large (too
 * large for int) vertex IDs here.
 *
 * \param vs Pointer to an uninitialized vertex selector object.
 * \param ... Additional parameters, these will be the vertex IDs to
 *        be included in the vertex selector. Supply a <code>-1</code>
 *        after the last vertex ID.
 * \return Error code.
 * \sa \ref igraph_vs_destroy()
 *
 * Time complexity: O(n), the number of vertex IDs supplied.
 */

igraph_error_t igraph_vs_vector_small(igraph_vs_t *vs, ...) {
    va_list ap;
    igraph_integer_t i, n = 0;
    igraph_vector_int_t* vec;

    vec = IGRAPH_CALLOC(1, igraph_vector_int_t);
    if (vec == 0) {
        IGRAPH_ERROR("Cannot create vertex selector", IGRAPH_ENOMEM); /* LCOV_EXCL_LINE */
    }
    IGRAPH_FINALLY(igraph_free, vec);

    va_start(ap, vs);
    while (1) {
        int num = va_arg(ap, int);
        if (num == -1) {
            break;
        }
        n++;
    }
    va_end(ap);

    IGRAPH_VECTOR_INT_INIT_FINALLY(vec, n);

    va_start(ap, vs);
    for (i = 0; i < n; i++) {
        VECTOR(*vec)[i] = va_arg(ap, int);
    }
    va_end(ap);

    IGRAPH_FINALLY_CLEAN(2);

    vs->type = IGRAPH_VS_VECTOR;
    vs->data.vecptr = vec;

    return IGRAPH_SUCCESS;
}

/**
 * \function igraph_vs_vector_copy
 * \brief Vertex set based on a vector, with copying.
 *
 * This function makes it possible to handle an \type igraph_vector_t
 * permanently as a vertex selector. The vertex selector creates a
 * copy of the original vector, so the vector can safely be destroyed
 * after creating the vertex selector. Changing the original vector
 * will not affect the vertex selector. The vertex selector is
 * responsible for deleting the copy made by itself. This function does
 * not check that the vertex IDs in the vector are valid.
 *
 * \param vs Pointer to an uninitialized vertex selector.
 * \param v Pointer to a \type igraph_vector_int_t object.
 * \return Error code.
 * \sa \ref igraph_vs_destroy()
 *
 * Time complexity: O(1).
 */

igraph_error_t igraph_vs_vector_copy(igraph_vs_t *vs, const igraph_vector_int_t *v) {
    igraph_vector_int_t* vec;

    vec = IGRAPH_CALLOC(1, igraph_vector_int_t);
    if (vec == 0) {
        IGRAPH_ERROR("Cannot create vertex selector", IGRAPH_ENOMEM); /* LCOV_EXCL_LINE */
    }
    IGRAPH_FINALLY(igraph_free, vec);
    IGRAPH_CHECK(igraph_vector_int_init_copy(vec, v));
    IGRAPH_FINALLY_CLEAN(1);

    vs->type = IGRAPH_VS_VECTOR;
    vs->data.vecptr = vec;

    return IGRAPH_SUCCESS;
}

/**
 * \function igraph_vs_seq
 * \brief Vertex set, an interval of vertices.
 *
 * Creates a vertex selector containing all vertices with vertex ID
 * equal to or bigger than \c from and equal to or smaller than \c
 * to.
 *
 * \param vs Pointer to an uninitialized vertex selector object.
 * \param from The first vertex ID to be included in the vertex
 *        selector.
 * \param to The last vertex ID to be included in the vertex
 *        selector.
 * \return Error code.
 * \sa \ref igraph_vss_seq(), \ref igraph_vs_destroy()
 *
 * Time complexity: O(1).
 *
 * \example examples/simple/igraph_vs_seq.c
 */

igraph_error_t igraph_vs_seq(igraph_vs_t *vs,
                  igraph_integer_t from, igraph_integer_t to) {
    vs->type = IGRAPH_VS_SEQ;
    vs->data.seq.from = from;
    vs->data.seq.to = to + 1;
    return IGRAPH_SUCCESS;
}

/**
 * \function igraph_vss_seq
 * \brief An interval of vertices (immediate version).
 *
 * The immediate version of \ref igraph_vs_seq().
 *
 * \param from The first vertex ID to be included in the vertex
 *        selector.
 * \param to The last vertex ID to be included in the vertex
 *        selector.
 * \return Error code.
 * \sa \ref igraph_vs_seq()
 *
 * Time complexity: O(1).
 */

igraph_vs_t igraph_vss_seq(igraph_integer_t from, igraph_integer_t to) {
    igraph_vs_t vs;
    vs.type = IGRAPH_VS_SEQ;
    vs.data.seq.from = from;
    vs.data.seq.to = to + 1;
    return vs;
}

/**
 * \function igraph_vs_destroy
 * \brief Destroy a vertex set.
 *
 * This function should be called for all vertex selectors when they
 * are not needed. The memory allocated for the vertex selector will
 * be deallocated. Do not call this function on vertex selectors
 * created with the immediate versions of the vertex selector
 * constructors (starting with <code>igraph_vss</code>).
 *
 * \param vs Pointer to a vertex selector object.
 *
 * Time complexity: operating system dependent, usually O(1).
 */

void igraph_vs_destroy(igraph_vs_t *vs) {
    switch (vs->type) {
    case IGRAPH_VS_ALL:
    case IGRAPH_VS_ADJ:
    case IGRAPH_VS_NONE:
    case IGRAPH_VS_1:
    case IGRAPH_VS_VECTORPTR:
    case IGRAPH_VS_SEQ:
    case IGRAPH_VS_NONADJ:
        break;
    case IGRAPH_VS_VECTOR:
        igraph_vector_int_destroy((igraph_vector_int_t*) vs->data.vecptr);
        IGRAPH_FREE(vs->data.vecptr);
        break;
    default:
        break;
    }
}

/**
 * \function igraph_vs_is_all
 * \brief Check whether all vertices are included.
 *
 * This function checks whether the vertex selector object was created
 * by \ref igraph_vs_all() or \ref igraph_vss_all(). Note that the
 * vertex selector might contain all vertices in a given graph but if
 * it wasn't created by the two constructors mentioned here the return
 * value will be FALSE.
 *
 * \param vs Pointer to a vertex selector object.
 * \return TRUE (1) if the vertex selector contains all vertices and
 *         FALSE (0) otherwise.
 *
 * Time complexity: O(1).
 */

igraph_bool_t igraph_vs_is_all(const igraph_vs_t *vs) {
    return vs->type == IGRAPH_VS_ALL;
}

igraph_error_t igraph_vs_as_vector(const igraph_t *graph, igraph_vs_t vs,
                        igraph_vector_int_t *v) {
    igraph_vit_t vit;

    IGRAPH_CHECK(igraph_vit_create(graph, vs, &vit));
    IGRAPH_FINALLY(igraph_vit_destroy, &vit);
    IGRAPH_CHECK(igraph_vit_as_vector(&vit, v));

    igraph_vit_destroy(&vit);
    IGRAPH_FINALLY_CLEAN(1);
    return IGRAPH_SUCCESS;
}

/**
 * \function igraph_vs_copy
 * \brief Creates a copy of a vertex selector.
 * \param src The selector being copied.
 * \param dest An uninitialized selector that will contain the copy.
 */
igraph_error_t igraph_vs_copy(igraph_vs_t* dest, const igraph_vs_t* src) {
    igraph_vector_int_t *vec;

    memcpy(dest, src, sizeof(igraph_vs_t));

    switch (dest->type) {
    case IGRAPH_VS_VECTOR:
        vec = IGRAPH_CALLOC(1, igraph_vector_int_t);
        if (!vec) {
            IGRAPH_ERROR("Cannot copy vertex selector", IGRAPH_ENOMEM); /* LCOV_EXCL_LINE */
        }
        IGRAPH_CHECK(igraph_vector_int_init_copy(vec, src->data.vecptr));
        dest->data.vecptr = vec;
        break;
    default:
        break;
    }

    return IGRAPH_SUCCESS;
}

/**
 * \function igraph_vs_type
 * \brief Returns the type of the vertex selector.
 */
igraph_vs_type_t igraph_vs_type(const igraph_vs_t *vs) {
    return vs->type;
}

/**
 * \function igraph_vs_size
 * \brief Returns the size of the vertex selector.
 *
 * The size of the vertex selector is the number of vertices it will
 * yield when it is iterated over.
 *
 * \param graph The graph over which we will iterate.
 * \param result The result will be returned here.
 */
igraph_error_t igraph_vs_size(const igraph_t *graph, const igraph_vs_t *vs,
                   igraph_integer_t *result) {
    igraph_vector_int_t vec;
    igraph_bool_t *seen;
    igraph_integer_t i;
    igraph_integer_t vec_len;

    switch (vs->type) {
    case IGRAPH_VS_NONE:
        *result = 0; return IGRAPH_SUCCESS;

    case IGRAPH_VS_1:
        *result = 0;
        if (vs->data.vid < igraph_vcount(graph) && vs->data.vid >= 0) {
            *result = 1;
        }
        return IGRAPH_SUCCESS;

    case IGRAPH_VS_SEQ:
        *result = vs->data.seq.to - vs->data.seq.from;
        return IGRAPH_SUCCESS;

    case IGRAPH_VS_ALL:
        *result = igraph_vcount(graph); return IGRAPH_SUCCESS;

    case IGRAPH_VS_ADJ:
        IGRAPH_VECTOR_INT_INIT_FINALLY(&vec, 0);
        IGRAPH_CHECK(igraph_neighbors(graph, &vec, vs->data.adj.vid, vs->data.adj.mode));
        *result = igraph_vector_int_size(&vec);
        igraph_vector_int_destroy(&vec);
        IGRAPH_FINALLY_CLEAN(1);
        return IGRAPH_SUCCESS;

    case IGRAPH_VS_NONADJ:
        IGRAPH_VECTOR_INT_INIT_FINALLY(&vec, 0);
        IGRAPH_CHECK(igraph_neighbors(graph, &vec, vs->data.adj.vid, vs->data.adj.mode));
        vec_len = igraph_vector_int_size(&vec);
        *result = igraph_vcount(graph);
        seen = IGRAPH_CALLOC(*result, igraph_bool_t);
        if (seen == 0) {
            IGRAPH_ERROR("Cannot calculate selector length", IGRAPH_ENOMEM); /* LCOV_EXCL_LINE */
        }
        IGRAPH_FINALLY(igraph_free, seen);
        for (i = 0; i < vec_len; i++) {
            if (!seen[ VECTOR(vec)[i] ]) {
                (*result)--;
                seen[ VECTOR(vec)[i] ] = 1;
            }
        }
        igraph_free(seen);
        igraph_vector_int_destroy(&vec);
        IGRAPH_FINALLY_CLEAN(2);
        return IGRAPH_SUCCESS;

    case IGRAPH_VS_VECTOR:
    case IGRAPH_VS_VECTORPTR:
        *result = igraph_vector_int_size(vs->data.vecptr);
        return IGRAPH_SUCCESS;
    }

    IGRAPH_ERROR("Cannot calculate selector length, invalid selector type",
                 IGRAPH_EINVAL);
}

/***************************************************/

/**
 * \function igraph_vit_create
 * \brief Creates a vertex iterator from a vertex selector.
 *
 * This function instantiates a vertex selector object with a given
 * graph. This is the step when the actual vertex IDs are created from
 * the \em logical notion of the vertex selector based on the graph.
 * E.g. a vertex selector created with \ref igraph_vs_all() contains
 * knowledge that \em all vertices are included in a (yet indefinite)
 * graph. When instantiating it a vertex iterator object is created,
 * this contains the actual vertex IDs in the graph supplied as a
 * parameter.
 *
 * </para><para>
 * The same vertex selector object can be used to instantiate any
 * number vertex iterators.
 *
 * \param graph An \type igraph_t object, a graph.
 * \param vs A vertex selector object.
 * \param vit Pointer to an uninitialized vertex iterator object.
 * \return Error code.
 * \sa \ref igraph_vit_destroy().
 *
 * Time complexity: it depends on the vertex selector type. O(1) for
 * vertex selectors created with \ref igraph_vs_all(), \ref
 * igraph_vs_none(), \ref igraph_vs_1, \ref igraph_vs_vector, \ref
 * igraph_vs_seq(), \ref igraph_vs_vector(), \ref
 * igraph_vs_vector_small(). O(d) for \ref igraph_vs_adj(), d is the
 * number of vertex IDs to be included in the iterator. O(|V|) for
 * \ref igraph_vs_nonadj(), |V| is the number of vertices in the graph.
 */

igraph_error_t igraph_vit_create(const igraph_t *graph,
                      igraph_vs_t vs, igraph_vit_t *vit) {
    igraph_vector_int_t vec;
    igraph_vector_int_t *vec_int;
    igraph_bool_t *seen;
    igraph_integer_t i, j, n;
    igraph_integer_t vec_len;

    switch (vs.type) {
    case IGRAPH_VS_ALL:
        vit->type = IGRAPH_VIT_SEQ;
        vit->pos = 0;
        vit->start = 0;
        vit->end = igraph_vcount(graph);
        break;
    case IGRAPH_VS_ADJ:
        vec_int = IGRAPH_CALLOC(1, igraph_vector_int_t);
        if (vec_int == 0) {
            IGRAPH_ERROR("Cannot create iterator", IGRAPH_ENOMEM); /* LCOV_EXCL_LINE */
        }
        IGRAPH_FINALLY(igraph_free, vec_int);
        IGRAPH_VECTOR_INT_INIT_FINALLY(vec_int, 0);
        IGRAPH_VECTOR_INT_INIT_FINALLY(&vec, 0);
        IGRAPH_CHECK(igraph_neighbors(graph, &vec, vs.data.adj.vid, vs.data.adj.mode));
        n = igraph_vector_int_size(&vec);
        IGRAPH_CHECK(igraph_vector_int_resize(vec_int, n));
        for (i = 0; i < n; i++) {
            VECTOR(*vec_int)[i] = VECTOR(vec)[i];
        }

        igraph_vector_int_destroy(&vec);
        IGRAPH_FINALLY_CLEAN(3);

        vit->type = IGRAPH_VIT_VECTOR;
        vit->pos = 0;
        vit->start = 0;
        vit->vec = vec_int;
        vit->end = n;

        break;
    case IGRAPH_VS_NONADJ:
        vec_int = IGRAPH_CALLOC(1, igraph_vector_int_t);
        if (vec_int == 0) {
            IGRAPH_ERROR("Cannot create iterator", IGRAPH_ENOMEM); /* LCOV_EXCL_LINE */
        }
        IGRAPH_FINALLY(igraph_free, vec_int);
        IGRAPH_VECTOR_INT_INIT_FINALLY(vec_int, 0);
        IGRAPH_VECTOR_INT_INIT_FINALLY(&vec, 0);
        IGRAPH_CHECK(igraph_neighbors(graph, &vec, vs.data.adj.vid, vs.data.adj.mode));
        vec_len = igraph_vector_int_size(&vec);
        n = igraph_vcount(graph);
        seen = IGRAPH_CALLOC(n, igraph_bool_t);
        if (seen == 0) {
            IGRAPH_ERROR("Cannot create iterator", IGRAPH_ENOMEM); /* LCOV_EXCL_LINE */
        }
        IGRAPH_FINALLY(igraph_free, seen);
        for (i = 0; i < vec_len; i++) {
            if (! seen [ VECTOR(vec)[i] ] ) {
                n--;
                seen[ VECTOR(vec)[i] ] = 1;
            }
        }
        IGRAPH_CHECK(igraph_vector_int_resize(vec_int, n));
        for (i = 0, j = 0; j < n; i++) {
            if (!seen[i]) {
                VECTOR(*vec_int)[j++] = i;
            }
        }

        IGRAPH_FREE(seen);
        igraph_vector_int_destroy(&vec);
        IGRAPH_FINALLY_CLEAN(4);

        vit->type = IGRAPH_VIT_VECTOR;
        vit->pos = 0;
        vit->start = 0;
        vit->vec = vec_int;
        vit->end = n;
        break;
    case IGRAPH_VS_NONE:
        vit->type = IGRAPH_VIT_SEQ;
        vit->pos = 0;
        vit->start = 0;
        vit->end = 0;
        break;
    case IGRAPH_VS_1:
        vit->type = IGRAPH_VIT_SEQ;
        vit->pos = vs.data.vid;
        vit->start = vs.data.vid;
        vit->end = vs.data.vid + 1;
        if (vit->pos >= igraph_vcount(graph)) {
            IGRAPH_ERROR("Cannot create iterator, invalid vertex ID", IGRAPH_EINVVID);
        }
        break;
    case IGRAPH_VS_VECTORPTR:
    case IGRAPH_VS_VECTOR:
        vit->type = IGRAPH_VIT_VECTORPTR;
        vit->pos = 0;
        vit->start = 0;
        vit->vec = vs.data.vecptr;
        vit->end = igraph_vector_int_size(vit->vec);
        if (!igraph_vector_int_isininterval(vit->vec, 0, igraph_vcount(graph) - 1)) {
            IGRAPH_ERROR("Cannot create iterator, invalid vertex ID", IGRAPH_EINVVID);
        }
        break;
    case IGRAPH_VS_SEQ:
        vit->type = IGRAPH_VIT_SEQ;
        vit->pos = vs.data.seq.from;
        vit->start = vs.data.seq.from;
        vit->end = vs.data.seq.to;
        break;
    default:
        IGRAPH_ERROR("Cannot create iterator, invalid selector", IGRAPH_EINVAL);
        break;
    }
    return IGRAPH_SUCCESS;
}

/**
 * \function igraph_vit_destroy
 * \brief Destroys a vertex iterator.
 *
 * </para><para>
 * Deallocates memory allocated for a vertex iterator.
 *
 * \param vit Pointer to an initialized vertex iterator object.
 * \sa \ref igraph_vit_create()
 *
 * Time complexity: operating system dependent, usually O(1).
 */

void igraph_vit_destroy(const igraph_vit_t *vit) {
    switch (vit->type) {
    case IGRAPH_VIT_SEQ:
    case IGRAPH_VIT_VECTORPTR:
        break;
    case IGRAPH_VIT_VECTOR:
        igraph_vector_int_destroy((igraph_vector_int_t*) vit->vec);
        igraph_free((igraph_vector_int_t*) vit->vec);
        break;
    default:
        /*     IGRAPH_ERROR("Cannot destroy iterator, unknown type", IGRAPH_EINVAL); */
        break;
    }
}

igraph_error_t igraph_vit_as_vector(const igraph_vit_t *vit, igraph_vector_int_t *v) {
    igraph_integer_t i;

    IGRAPH_CHECK(igraph_vector_int_resize(v, IGRAPH_VIT_SIZE(*vit)));

    switch (vit->type) {
    case IGRAPH_VIT_SEQ:
        for (i = 0; i < IGRAPH_VIT_SIZE(*vit); i++) {
            VECTOR(*v)[i] = vit->start + i;
        }
        break;
    case IGRAPH_VIT_VECTOR:
    case IGRAPH_VIT_VECTORPTR:
        for (i = 0; i < IGRAPH_VIT_SIZE(*vit); i++) {
            VECTOR(*v)[i] = VECTOR(*vit->vec)[i];
        }
        break;
    default:
        IGRAPH_ERROR("Cannot convert to vector, unknown iterator type",
                     IGRAPH_EINVAL);
        break;
    }

    return IGRAPH_SUCCESS;
}

/*******************************************************/

/**
 * \function igraph_es_all
 * \brief Edge set, all edges.
 *
 * \param es Pointer to an uninitialized edge selector object.
 * \param order Constant giving the order in which the edges will be
 *        included in the selector. Possible values:
 *        \c IGRAPH_EDGEORDER_ID, edge ID order.
 *        \c IGRAPH_EDGEORDER_FROM, vertex ID order, the id of the
 *           \em source vertex counts for directed graphs. The order
 *           of the incident edges of a given vertex is arbitrary.
 *        \c IGRAPH_EDGEORDER_TO, vertex ID order, the id of the \em
 *           target vertex counts for directed graphs. The order
 *           of the incident edges of a given vertex is arbitrary.
 *        For undirected graph the latter two is the same.
 * \return Error code.
 * \sa \ref igraph_ess_all(), \ref igraph_es_destroy()
 *
 * Time complexity: O(1).
 */

igraph_error_t igraph_es_all(igraph_es_t *es,
                  igraph_edgeorder_type_t order) {
    switch (order) {
    case IGRAPH_EDGEORDER_ID:
        es->type = IGRAPH_ES_ALL;
        break;
    case IGRAPH_EDGEORDER_FROM:
        es->type = IGRAPH_ES_ALLFROM;
        break;
    case IGRAPH_EDGEORDER_TO:
        es->type = IGRAPH_ES_ALLTO;
        break;
    default:
        IGRAPH_ERROR("Invalid edge order, cannot create selector", IGRAPH_EINVAL);
        break;
    }
    return IGRAPH_SUCCESS;
}

/**
 * \function igraph_ess_all
 * \brief Edge set, all edges (immediate version)
 *
 * The immediate version of the all-edges selector.
 *
 * \param order Constant giving the order of the edges in the edge
 *        selector. See \ref igraph_es_all() for the possible values.
 * \return The edge selector.
 * \sa \ref igraph_es_all()
 *
 * Time complexity: O(1).
 */

igraph_es_t igraph_ess_all(igraph_edgeorder_type_t order) {
    igraph_es_t es;
    igraph_es_all(&es, order); /* cannot fail */
    return es;
}

/**
 * \function igraph_es_incident
 * \brief Edges incident on a given vertex.
 *
 * \param es Pointer to an uninitialized edge selector object.
 * \param vid Vertex id, of which the incident edges will be
 *        selected.
 * \param mode Constant giving the type of the incident edges to
 *        select. This is ignored for undirected graphs. Possible values:
 *        \c IGRAPH_OUT, outgoing edges;
 *        \c IGRAPH_IN, incoming edges;
 *        \c IGRAPH_ALL, all edges.
 * \return Error code.
 * \sa \ref igraph_es_destroy()
 *
 * Time complexity: O(1).
 */

igraph_error_t igraph_es_incident(igraph_es_t *es,
                       igraph_integer_t vid, igraph_neimode_t mode) {
    es->type = IGRAPH_ES_INCIDENT;
    es->data.incident.vid = vid;
    es->data.incident.mode = mode;
    return IGRAPH_SUCCESS;
}

/**
 * \function igraph_es_none
 * \brief Empty edge selector.
 *
 * \param es Pointer to an uninitialized edge selector object to
 * initialize.
 * \return Error code.
 * \sa \ref igraph_ess_none(), \ref igraph_es_destroy()
 *
 * Time complexity: O(1).
 */

igraph_error_t igraph_es_none(igraph_es_t *es) {
    es->type = IGRAPH_ES_NONE;
    return IGRAPH_SUCCESS;
}

/**
 * \function igraph_ess_none
 * \brief Immediate empty edge selector.
 *
 * </para><para>
 * Immediate version of the empty edge selector.
 *
 * \return Initialized empty edge selector.
 * \sa \ref igraph_es_none()
 *
 * Time complexity: O(1).
 */

igraph_es_t igraph_ess_none(void) {
    igraph_es_t es;
    es.type = IGRAPH_ES_NONE;
    return es;
}

/**
 * \function igraph_es_1
 * \brief Edge selector containing a single edge.
 *
 * \param es Pointer to an uninitialized edge selector object.
 * \param eid Edge id of the edge to select.
 * \return Error code.
 * \sa \ref igraph_ess_1(), \ref igraph_es_destroy()
 *
 * Time complexity: O(1).
 */

igraph_error_t igraph_es_1(igraph_es_t *es, igraph_integer_t eid) {
    es->type = IGRAPH_ES_1;
    es->data.eid = eid;
    return IGRAPH_SUCCESS;
}

/**
 * \function igraph_ess_1
 * \brief Immediate version of the single edge edge selector.
 *
 * \param eid The id of the edge.
 * \return The edge selector.
 * \sa \ref igraph_es_1()
 *
 * Time complexity: O(1).
 */

igraph_es_t igraph_ess_1(igraph_integer_t eid) {
    igraph_es_t es;
    es.type = IGRAPH_ES_1;
    es.data.eid = eid;
    return es;
}

/**
 * \function igraph_es_vector
 * \brief Handle a vector as an edge selector.
 *
<<<<<<< HEAD
 * </para><para>
 * Creates an edge selector which serves as a view to a vector
 * containing edge IDs. Do not destroy the vector before destroying
 * the view.
 *
 * Many views can be created to the same vector.
=======
 * Creates an edge selector which serves as a view into a vector
 * containing edge IDs. Do not destroy the vector before destroying
 * the edge selector. This function does not check that the edge
 * IDs are valid.
>>>>>>> 0162f9a4
 *
 * \param es Pointer to an uninitialized edge selector.
 * \param v Vector containing edge IDs.
 * \return Error code.
 * \sa \ref igraph_ess_vector(), \ref igraph_es_destroy()
 *
 * Time complexity: O(1).
 */

igraph_error_t igraph_es_vector(igraph_es_t *es, const igraph_vector_int_t *v) {
    es->type = IGRAPH_ES_VECTORPTR;
    es->data.vecptr = v;
    return IGRAPH_SUCCESS;
}

/**
 * \function igraph_es_vector_copy
 * \brief Edge set, based on a vector, with copying.
 *
<<<<<<< HEAD
 * This function makes it possible to handle a \type vector_int_t
=======
 * This function makes it possible to handle an \type igraph_vector_t
>>>>>>> 0162f9a4
 * permanently as an edge selector. The edge selector creates a
 * copy of the original vector, so the vector can safely be destroyed
 * after creating the edge selector. Changing the original vector
 * will not affect the edge selector. The edge selector is
 * responsible for deleting the copy made by itself. This function
 * does not check that the edge IDs are valid.
 *
 * \param es Pointer to an uninitialized edge selector.
 * \param v Pointer to a \type igraph_vector_int_t object.
 * \return Error code.
 * \sa \ref igraph_es_destroy()
 *
 * Time complexity: O(1).
 */

igraph_error_t igraph_es_vector_copy(igraph_es_t *es, const igraph_vector_int_t *v) {
    igraph_vector_int_t* vec;

    vec = IGRAPH_CALLOC(1, igraph_vector_int_t);
    if (vec == 0) {
        IGRAPH_ERROR("Cannot create edge selector", IGRAPH_ENOMEM); /* LCOV_EXCL_LINE */
    }
    IGRAPH_FINALLY(igraph_free, vec);
    IGRAPH_CHECK(igraph_vector_int_init_copy(vec, v));
    IGRAPH_FINALLY_CLEAN(1);

    es->type = IGRAPH_ES_VECTOR;
    es->data.vecptr = vec;

    return IGRAPH_SUCCESS;
}

/**
 * \function igraph_ess_vector
 * \brief Immediate vector view edge selector.
 *
 * </para><para>
 * This is the immediate version of the vector of edge IDs edge
 * selector.
 *
 * \param v The vector of edge IDs.
 * \return Edge selector, initialized.
 * \sa \ref igraph_es_vector()
 *
 * Time complexity: O(1).
 */

igraph_es_t igraph_ess_vector(const igraph_vector_int_t *v) {
    igraph_es_t es;
    es.type = IGRAPH_ES_VECTORPTR;
    es.data.vecptr = v;
    return es;
}

/**
 * \function igraph_es_fromto
 * \brief Edge selector, all edges between two vertex sets.
 *
 * </para><para>
 * This function is not implemented yet.
 *
 * \param es Pointer to an uninitialized edge selector.
 * \param from Vertex selector, their outgoing edges will be
 *        selected.
 * \param to Vertex selector, their incoming edges will be selected
 *        from the previous selection.
 * \return Error code.
 * \sa \ref igraph_es_destroy()
 *
 * Time complexity: O(1).
 */

igraph_error_t igraph_es_fromto(igraph_es_t *es, igraph_vs_t from, igraph_vs_t to) {
    IGRAPH_UNUSED(es); IGRAPH_UNUSED(from); IGRAPH_UNUSED(to);
    IGRAPH_ERROR("igraph_es_fromto not implemented yet", IGRAPH_UNIMPLEMENTED);
    /* TODO */
}

/**
 * \function igraph_es_seq
 * \brief Edge selector, a sequence of edge IDs.
 *
 * All edge IDs between <code>from</code> and <code>to</code> will be
 * included in the edge selection. This includes <code>from</code> and
 * excludes <code>to</code>.
 *
 * \param es Pointer to an uninitialized edge selector object.
 * \param from The first edge ID to be included.
 * \param to The last edge ID to be included.
 * \return Error code.
 * \sa \ref igraph_ess_seq(), \ref igraph_es_destroy()
 *
 * Time complexity: O(1).
 */

igraph_error_t igraph_es_seq(igraph_es_t *es, igraph_integer_t from, igraph_integer_t to) {
    es->type = IGRAPH_ES_SEQ;
    es->data.seq.from = from;
    es->data.seq.to = to;
    return IGRAPH_SUCCESS;
}

/**
 * \function igraph_ess_seq
 * \brief Immediate version of the sequence edge selector.
 *
 * \param from The first edge ID to include.
 * \param to The last edge ID to include.
 * \return The initialized edge selector.
 * \sa \ref igraph_es_seq()
 *
 * Time complexity: O(1).
 */

igraph_es_t igraph_ess_seq(igraph_integer_t from, igraph_integer_t to) {
    igraph_es_t es;
    es.type = IGRAPH_ES_SEQ;
    es.data.seq.from = from;
    es.data.seq.to = to;
    return es;
}

/**
 * \function igraph_es_pairs
 * \brief Edge selector, multiple edges defined by their endpoints in a vector.
 *
 * The edges between the given pairs of vertices will be included in the
 * edge selection. The vertex pairs must be defined in the vector <code>v</code>,
 * the first element of the vector is the first vertex of the first edge
 * to be selected, the second element is the second vertex of the first
 * edge, the third element is the first vertex of the second edge and
 * so on.
 *
 * \param es Pointer to an uninitialized edge selector object.
 * \param v The vector containing the endpoints of the edges.
 * \param directed Whether the graph is directed or not.
 * \return Error code.
 * \sa \ref igraph_es_pairs_small(), \ref igraph_es_destroy()
 *
 * Time complexity: O(n), the number of edges being selected.
 *
 * \example examples/simple/igraph_es_pairs.c
 */

igraph_error_t igraph_es_pairs(igraph_es_t *es, const igraph_vector_int_t *v,
                    igraph_bool_t directed) {
    igraph_vector_int_t* vec;

    vec = IGRAPH_CALLOC(1, igraph_vector_int_t);
    if (vec == 0) {
        IGRAPH_ERROR("Cannot create edge selector", IGRAPH_ENOMEM); /* LCOV_EXCL_LINE */
    }
    IGRAPH_FINALLY(igraph_free, vec);
    IGRAPH_CHECK(igraph_vector_int_init_copy(vec, v));
    IGRAPH_FINALLY_CLEAN(1);

    es->type = IGRAPH_ES_PAIRS;
    es->data.path.mode = directed;
    es->data.path.ptr = vec;

    return IGRAPH_SUCCESS;
}

/**
 * \function igraph_es_pairs_small
 * \brief Edge selector, multiple edges defined by their endpoints as arguments.
 *
 * The edges between the given pairs of vertices will be included in the
 * edge selection. The vertex pairs must be given as the arguments of the
 * function call, the third argument is the first vertex of the first edge,
 * the fourth argument is the second vertex of the first edge, the fifth
 * is the first vertex of the second edge and so on. The last element of the
 * argument list must be -1 to denote the end of the argument list.
 *
 * </para><para>
 * Note that the vertex IDs supplied will be parsed as
 * <code>int</code>'s so you cannot supply arbitrarily large (too
 * large for int) vertex IDs here.
 *
 * \param es Pointer to an uninitialized edge selector object.
 * \param directed Whether the graph is directed or not.
 * \return Error code.
 * \sa \ref igraph_es_pairs(), \ref igraph_es_destroy()
 *
 * Time complexity: O(n), the number of edges being selected.
 */

igraph_error_t igraph_es_pairs_small(igraph_es_t *es, igraph_bool_t directed, ...) {
    va_list ap;
    igraph_integer_t i, n = 0;
    igraph_vector_int_t *vec;

    vec = IGRAPH_CALLOC(1, igraph_vector_int_t);
    if (vec == 0) {
        IGRAPH_ERROR("Cannot create edge selector", IGRAPH_ENOMEM); /* LCOV_EXCL_LINE */
    }
    IGRAPH_FINALLY(igraph_free, vec);

    va_start(ap, directed);
    while (1) {
        int num = va_arg(ap, int);
        if (num == -1) {
            break;
        }
        n++;
    }
    va_end(ap);

    IGRAPH_VECTOR_INT_INIT_FINALLY(vec, n);

    va_start(ap, directed);
    for (i = 0; i < n; i++) {
        VECTOR(*vec)[i] = va_arg(ap, int);
    }
    va_end(ap);

    IGRAPH_FINALLY_CLEAN(2);

    es->type = IGRAPH_ES_PAIRS;
    es->data.path.mode = directed;
    es->data.path.ptr = vec;

    return IGRAPH_SUCCESS;
}

/**
 * \function igraph_es_path
 * \brief Edge selector, edge IDs on a path.
 *
 * This function takes a vector of vertices and creates a selector of
 * edges between those vertices. Vector {0, 3, 4, 7} will select edges
 * (0 -> 3), (3 -> 4), (4 -> 7). If these edges don't exist then trying
 * to create an iterator using this selector will fail.
 *
 * \param es Pointer to an uninitialized edge selector object.
 * \param v Pointer to a vector of vertex ID's along the path.
 * \param directed If edge directions should be taken into account. This
 *                 will be ignored if the graph to select from is undirected.
 * \return Error code.
 * \sa \ref igraph_es_destroy()
 *
 * Time complexity: O(n), the number of vertices.
 */
igraph_error_t igraph_es_path(igraph_es_t *es, const igraph_vector_int_t *v,
                   igraph_bool_t directed) {
    igraph_vector_int_t *vec;

    vec = IGRAPH_CALLOC(1, igraph_vector_int_t);
    if (vec == 0) {
        IGRAPH_ERROR("Cannot create edge selector", IGRAPH_ENOMEM); /* LCOV_EXCL_LINE */
    }
    IGRAPH_FINALLY(igraph_free, vec);
    IGRAPH_CHECK(igraph_vector_int_init_copy(vec, v));
    IGRAPH_FINALLY_CLEAN(1);

    es->type = IGRAPH_ES_PATH;
    es->data.path.mode = directed;
    es->data.path.ptr = vec;

    return IGRAPH_SUCCESS;
}

igraph_error_t igraph_es_path_small(igraph_es_t *es, igraph_bool_t directed, ...) {
    va_list ap;
    igraph_integer_t i, n = 0;
    igraph_vector_int_t *vec;

    vec = IGRAPH_CALLOC(1, igraph_vector_int_t);
    if (vec == 0) {
        IGRAPH_ERROR("Cannot create edge selector", IGRAPH_ENOMEM); /* LCOV_EXCL_LINE */
    }
    IGRAPH_FINALLY(igraph_free, vec);

    va_start(ap, directed);
    while (1) {
        int num = va_arg(ap, int);
        if (num == -1) {
            break;
        }
        n++;
    }
    va_end(ap);

    IGRAPH_VECTOR_INT_INIT_FINALLY(vec, n);

    va_start(ap, directed);
    for (i = 0; i < n; i++) {
        VECTOR(*vec)[i] = va_arg(ap, int);
    }
    va_end(ap);

    IGRAPH_FINALLY_CLEAN(2);

    es->type = IGRAPH_ES_PATH;
    es->data.path.mode = directed;
    es->data.path.ptr = vec;

    return IGRAPH_SUCCESS;
}

/**
 * \function igraph_es_all_between
 * \brief Edge selector, all edge IDs between a pair of vertices.
 *
 * This function takes a pair of vertices and creates a selector that matches
 * all edges between those vertices.
 *
 * \param es Pointer to an uninitialized edge selector object.
 * \param from The ID of the source vertex.
 * \param to The ID of the target vertex.
 * \param direectd If edge directions should be taken into account. This
 *      will be ignored if the graph to select from is undirected.
 * \return Error code.
 * \sa \ref igraph_es_destroy()
 *
 * Time complexity: O(1).
 */
IGRAPH_EXPORT igraph_error_t igraph_es_all_between(
    igraph_es_t *es, igraph_integer_t from, igraph_integer_t to,
    igraph_bool_t directed
) {
    es->type = IGRAPH_ES_ALL_BETWEEN;
    es->data.between.from = from;
    es->data.between.to = to;
    es->data.between.directed = directed;
    return IGRAPH_SUCCESS;
}

/**
 * \function igraph_es_destroy
 * \brief Destroys an edge selector object.
 *
 * </para><para>
 * Call this function on an edge selector when it is not needed any
 * more. Do \em not call this function on edge selectors created by
 * immediate constructors, those don't need to be destroyed.
 *
 * \param es Pointer to an edge selector object.
 *
 * Time complexity: operating system dependent, usually O(1).
 */

void igraph_es_destroy(igraph_es_t *es) {
    switch (es->type) {
    case IGRAPH_ES_ALL:
    case IGRAPH_ES_ALLFROM:
    case IGRAPH_ES_ALLTO:
    case IGRAPH_ES_INCIDENT:
    case IGRAPH_ES_NONE:
    case IGRAPH_ES_1:
    case IGRAPH_ES_VECTORPTR:
    case IGRAPH_ES_SEQ:
    case IGRAPH_ES_ALL_BETWEEN:
        break;
    case IGRAPH_ES_VECTOR:
        igraph_vector_int_destroy((igraph_vector_int_t*)es->data.vecptr);
        IGRAPH_FREE(es->data.vecptr);
        break;
    case IGRAPH_ES_PAIRS:
    case IGRAPH_ES_PATH:
        igraph_vector_int_destroy((igraph_vector_int_t*)es->data.path.ptr);
        IGRAPH_FREE(es->data.path.ptr);
        break;
    default:
        break;
    }
}

/**
 * \function igraph_es_is_all
 * \brief Check whether an edge selector includes all edges.
 *
 * \param es Pointer to an edge selector object.
 * \return TRUE (1) if <code>es</code> was created with \ref
 * igraph_es_all() or \ref igraph_ess_all(), and FALSE (0) otherwise.
 *
 * Time complexity: O(1).
 */

igraph_bool_t igraph_es_is_all(const igraph_es_t *es) {
    return es->type == IGRAPH_ES_ALL;
}

/**
 * \function igraph_es_copy
 * \brief Creates a copy of an edge selector.
 * \param src The selector being copied.
 * \param dest An uninitialized selector that will contain the copy.
 * \sa \ref igraph_es_destroy()
 */
igraph_error_t igraph_es_copy(igraph_es_t* dest, const igraph_es_t* src) {
    igraph_vector_int_t *vec;

    memcpy(dest, src, sizeof(igraph_es_t));
    switch (dest->type) {
    case IGRAPH_ES_VECTOR:
        vec = IGRAPH_CALLOC(1, igraph_vector_int_t);
        if (!vec) {
            IGRAPH_ERROR("Cannot copy edge selector", IGRAPH_ENOMEM); /* LCOV_EXCL_LINE */
        }
        IGRAPH_CHECK(igraph_vector_int_init_copy(vec, src->data.vecptr));
        dest->data.vecptr = vec;
        break;
    case IGRAPH_ES_PATH:
    case IGRAPH_ES_PAIRS:
        vec = IGRAPH_CALLOC(1, igraph_vector_int_t);
        if (!vec) {
            IGRAPH_ERROR("Cannot copy edge selector", IGRAPH_ENOMEM); /* LCOV_EXCL_LINE */
        }
        IGRAPH_CHECK(igraph_vector_int_init_copy(vec, src->data.path.ptr));
        dest->data.path.ptr = vec;
        break;
    default:
        break;
    }
    return IGRAPH_SUCCESS;
}

/**
 * \function igraph_es_as_vector
 * \brief Transform edge selector into vector.
 *
 * </para><para>
 * Call this function on an edge selector to transform it into a vector.
 * This is only implemented for sequence and vector selectors. If the
 * edges do not exist in the graph, this will result in an error.
 *
 * \param graph Pointer to a graph to check if the edges in the selector exist.
 * \param es An edge selector object.
 * \param v Pointer to initialized vector. The result will be stored here.
 *
 * Time complexity: O(n), the number of edges in the selector.
 */
igraph_error_t igraph_es_as_vector(const igraph_t *graph, igraph_es_t es,
                        igraph_vector_int_t *v) {
    igraph_eit_t eit;

    IGRAPH_CHECK(igraph_eit_create(graph, es, &eit));
    IGRAPH_FINALLY(igraph_eit_destroy, &eit);
    IGRAPH_CHECK(igraph_eit_as_vector(&eit, v));

    igraph_eit_destroy(&eit);
    IGRAPH_FINALLY_CLEAN(1);
    return IGRAPH_SUCCESS;
}

/**
 * \function igraph_es_type
 * \brief Returns the type of the edge selector.
 */
igraph_es_type_t igraph_es_type(const igraph_es_t *es) {
    return es->type;
}

static igraph_error_t igraph_i_es_pairs_size(const igraph_t *graph,
                                  const igraph_es_t *es, igraph_integer_t *result);
static igraph_error_t igraph_i_es_path_size(const igraph_t *graph,
                                 const igraph_es_t *es, igraph_integer_t *result);
static igraph_error_t igraph_i_es_all_between_size(const igraph_t *graph,
                                 const igraph_es_t *es, igraph_integer_t *result);

/**
 * \function igraph_es_size
 * \brief Returns the size of the edge selector.
 *
 * The size of the edge selector is the number of edges it will
 * yield when it is iterated over.
 *
 * \param graph The graph over which we will iterate.
 * \param result The result will be returned here.
 */
igraph_error_t igraph_es_size(const igraph_t *graph, const igraph_es_t *es,
                   igraph_integer_t *result) {
    igraph_vector_int_t v;

    switch (es->type) {
    case IGRAPH_ES_ALL:
        *result = igraph_ecount(graph);
        return IGRAPH_SUCCESS;

    case IGRAPH_ES_ALLFROM:
        *result = igraph_ecount(graph);
        return IGRAPH_SUCCESS;

    case IGRAPH_ES_ALLTO:
        *result = igraph_ecount(graph);
        return IGRAPH_SUCCESS;

    case IGRAPH_ES_INCIDENT:
        IGRAPH_VECTOR_INT_INIT_FINALLY(&v, 0);
        IGRAPH_CHECK(igraph_incident(graph, &v,
                                     es->data.incident.vid, es->data.incident.mode));
        *result = igraph_vector_int_size(&v);
        igraph_vector_int_destroy(&v);
        IGRAPH_FINALLY_CLEAN(1);
        return IGRAPH_SUCCESS;

    case IGRAPH_ES_NONE:
        *result = 0;
        return IGRAPH_SUCCESS;

    case IGRAPH_ES_1:
        if (es->data.eid < igraph_ecount(graph) && es->data.eid >= 0) {
            *result = 1;
        } else {
            *result = 0;
        }
        return IGRAPH_SUCCESS;

    case IGRAPH_ES_VECTOR:
    case IGRAPH_ES_VECTORPTR:
        *result = igraph_vector_int_size(es->data.vecptr);
        return IGRAPH_SUCCESS;

    case IGRAPH_ES_SEQ:
        *result = es->data.seq.to - es->data.seq.from;
        return IGRAPH_SUCCESS;

    case IGRAPH_ES_PAIRS:
        IGRAPH_CHECK(igraph_i_es_pairs_size(graph, es, result));
        return IGRAPH_SUCCESS;

    case IGRAPH_ES_PATH:
        IGRAPH_CHECK(igraph_i_es_path_size(graph, es, result));
        return IGRAPH_SUCCESS;

    case IGRAPH_ES_ALL_BETWEEN:
        IGRAPH_CHECK(igraph_i_es_all_between_size(graph, es, result));
        return IGRAPH_SUCCESS;

    default:
        IGRAPH_ERROR("Cannot calculate selector length, invalid selector type",
                     IGRAPH_EINVAL);
    }
}

static igraph_error_t igraph_i_es_pairs_size(const igraph_t *graph,
                                  const igraph_es_t *es, igraph_integer_t *result) {
    igraph_integer_t i, n = igraph_vector_int_size(es->data.path.ptr);
    igraph_integer_t no_of_nodes = igraph_vcount(graph);

    if (n % 2 != 0) {
        IGRAPH_ERROR("Cannot calculate edge selector length from odd number of vertices",
                     IGRAPH_EINVAL);
    }
    if (!igraph_vector_int_isininterval(es->data.path.ptr, 0, no_of_nodes - 1)) {
        IGRAPH_ERROR("Cannot calculate edge selector length", IGRAPH_EINVVID);
    }

    *result = n / 2;
    /* Check for the existence of all edges */
    for (i = 0; i < *result; i++) {
        igraph_integer_t from = VECTOR(*es->data.path.ptr)[2 * i];
        igraph_integer_t to = VECTOR(*es->data.path.ptr)[2 * i + 1];
        igraph_integer_t eid;
        IGRAPH_CHECK(igraph_get_eid(graph, &eid, from, to, es->data.path.mode,
                                    /*error=*/ 1));
    }

    return IGRAPH_SUCCESS;
}

static igraph_error_t igraph_i_es_path_size(const igraph_t *graph,
                                 const igraph_es_t *es, igraph_integer_t *result) {
    igraph_integer_t i, n = igraph_vector_int_size(es->data.path.ptr);
    igraph_integer_t no_of_nodes = igraph_vcount(graph);

    if (!igraph_vector_int_isininterval(es->data.path.ptr, 0, no_of_nodes - 1)) {
        IGRAPH_ERROR("Cannot calculate selector length", IGRAPH_EINVVID);
    }

    if (n <= 1) {
        *result = 0;
    } else {
        *result = n - 1;
    }
    for (i = 0; i < *result; i++) {
        igraph_integer_t from = VECTOR(*es->data.path.ptr)[i];
        igraph_integer_t to = VECTOR(*es->data.path.ptr)[i + 1];
        igraph_integer_t eid;
        IGRAPH_CHECK(igraph_get_eid(graph, &eid, from, to, es->data.path.mode,
                                    /*error=*/ 1));
    }

    return IGRAPH_SUCCESS;
}

static igraph_error_t igraph_i_es_all_between_size(const igraph_t *graph,
                                 const igraph_es_t *es, igraph_integer_t *result) {
    igraph_integer_t no_of_nodes = igraph_vcount(graph);
    igraph_integer_t from = es->data.between.from;
    igraph_integer_t to = es->data.between.to;
    igraph_bool_t directed = es->data.between.directed;
    igraph_vector_int_t vec;

    if (from < 0 || from >= no_of_nodes || to < 0 || to >= no_of_nodes) {
        IGRAPH_ERROR("Cannot calculate selector length", IGRAPH_EINVVID);
    }

    IGRAPH_VECTOR_INT_INIT_FINALLY(&vec, 0);
    IGRAPH_CHECK(igraph_get_all_eids_between(graph, &vec, from, to, directed));
    *result = igraph_vector_int_size(&vec);
    igraph_vector_int_destroy(&vec);
    IGRAPH_FINALLY_CLEAN(1);

    return IGRAPH_SUCCESS;
}

/**************************************************/

static igraph_error_t igraph_i_eit_create_allfromto(const igraph_t *graph,
                                         igraph_eit_t *eit,
                                         igraph_neimode_t mode);
static igraph_error_t igraph_i_eit_create_incident(const igraph_t* graph,
                              igraph_es_t es, igraph_eit_t *eit);
static igraph_error_t igraph_i_eit_pairs(const igraph_t *graph,
                              igraph_es_t es, igraph_eit_t *eit);
static igraph_error_t igraph_i_eit_path(const igraph_t *graph,
                             igraph_es_t es, igraph_eit_t *eit);

static igraph_error_t igraph_i_eit_create_allfromto(const igraph_t *graph,
                                         igraph_eit_t *eit,
                                         igraph_neimode_t mode) {
    igraph_vector_int_t *vec;
    igraph_integer_t no_of_nodes = igraph_vcount(graph);
    igraph_integer_t no_of_edges = igraph_ecount(graph);
    igraph_integer_t i, j, length;

    vec = IGRAPH_CALLOC(1, igraph_vector_int_t);
    if (vec == 0) {
        IGRAPH_ERROR("Cannot create edge iterator", IGRAPH_ENOMEM); /* LCOV_EXCL_LINE */
    }
    IGRAPH_FINALLY(igraph_free, vec);
    IGRAPH_VECTOR_INT_INIT_FINALLY(vec, 0);
    IGRAPH_CHECK(igraph_vector_int_reserve(vec, no_of_edges));

    if (igraph_is_directed(graph)) {
        igraph_vector_int_t adj;
        IGRAPH_VECTOR_INT_INIT_FINALLY(&adj, 0);
        for (i = 0; i < no_of_nodes; i++) {
            igraph_incident(graph, &adj, i, mode);
            igraph_vector_int_append(vec, &adj);
        }
        igraph_vector_int_destroy(&adj);
        IGRAPH_FINALLY_CLEAN(1);

    } else {

        igraph_vector_int_t adj;
        igraph_bool_t *added;
        IGRAPH_VECTOR_INT_INIT_FINALLY(&adj, 0);
        added = IGRAPH_CALLOC(no_of_edges, igraph_bool_t);
        if (added == 0) {
            IGRAPH_ERROR("Cannot create edge iterator", IGRAPH_ENOMEM); /* LCOV_EXCL_LINE */
        }
        IGRAPH_FINALLY(igraph_free, added);
        for (i = 0; i < no_of_nodes; i++) {
            igraph_incident(graph, &adj, i, IGRAPH_ALL);
            length = igraph_vector_int_size(&adj);
            for (j = 0; j < length; j++) {
                if (!added[ VECTOR(adj)[j] ]) {
                    igraph_vector_int_push_back(vec, VECTOR(adj)[j]);
                    added[ VECTOR(adj)[j] ] += 1;
                }
            }
        }
        igraph_vector_int_destroy(&adj);
        IGRAPH_FREE(added);
        IGRAPH_FINALLY_CLEAN(2);
    }

    eit->type = IGRAPH_EIT_VECTOR;
    eit->pos = 0;
    eit->start = 0;
    eit->vec = vec;
    eit->end = igraph_vector_int_size(eit->vec);

    IGRAPH_FINALLY_CLEAN(2);
    return IGRAPH_SUCCESS;
}

static igraph_error_t igraph_i_eit_create_incident(const igraph_t* graph,
                              igraph_es_t es, igraph_eit_t *eit) {
    igraph_vector_int_t vec;
    igraph_vector_int_t* vec_int;
    igraph_integer_t i, n;

    IGRAPH_VECTOR_INT_INIT_FINALLY(&vec, 0);
    IGRAPH_CHECK(igraph_incident(graph, &vec, es.data.incident.vid, es.data.incident.mode));

    vec_int = IGRAPH_CALLOC(1, igraph_vector_int_t);
    if (vec_int == 0) {
        IGRAPH_ERROR("Cannot create iterator.", IGRAPH_ENOMEM); /* LCOV_EXCL_LINE */
    }
    IGRAPH_FINALLY(igraph_free, vec_int);

    n = igraph_vector_int_size(&vec);
    IGRAPH_VECTOR_INT_INIT_FINALLY(vec_int, n);

    for (i = 0; i < n; i++) {
        VECTOR(*vec_int)[i] = VECTOR(vec)[i];
    }

    igraph_vector_int_destroy(&vec);
    IGRAPH_FINALLY_CLEAN(3);

    eit->type = IGRAPH_EIT_VECTOR;
    eit->pos = 0;
    eit->start = 0;
    eit->vec = vec_int;
    eit->end = igraph_vector_int_size(vec_int);

    return IGRAPH_SUCCESS;
}

static igraph_error_t igraph_i_eit_pairs(const igraph_t *graph,
                              igraph_es_t es, igraph_eit_t *eit) {
    igraph_integer_t n = igraph_vector_int_size(es.data.path.ptr);
    igraph_integer_t no_of_nodes = igraph_vcount(graph);
    igraph_integer_t i;
    igraph_vector_int_t* vec;

    if (n % 2 != 0) {
        IGRAPH_ERROR("Cannot create edge iterator from odd number of vertices",
                     IGRAPH_EINVAL);
    }
    if (!igraph_vector_int_isininterval(es.data.path.ptr, 0, no_of_nodes - 1)) {
        IGRAPH_ERROR("Cannot create edge iterator", IGRAPH_EINVVID);
    }

    vec = IGRAPH_CALLOC(1, igraph_vector_int_t);
    if (vec == 0) {
        IGRAPH_ERROR("Cannot create edge iterator", IGRAPH_ENOMEM); /* LCOV_EXCL_LINE */
    }
    IGRAPH_FINALLY(igraph_free, vec);
    IGRAPH_VECTOR_INT_INIT_FINALLY(vec, n / 2);

    for (i = 0; i < n / 2; i++) {
        igraph_integer_t from = VECTOR(*es.data.path.ptr)[2 * i];
        igraph_integer_t to = VECTOR(*es.data.path.ptr)[2 * i + 1];
        igraph_integer_t eid;
        IGRAPH_CHECK(igraph_get_eid(graph, &eid, from, to, es.data.path.mode,
                                    /*error=*/ 1));
        VECTOR(*vec)[i] = eid;
    }

    IGRAPH_FINALLY_CLEAN(2);

    eit->type = IGRAPH_EIT_VECTOR;
    eit->pos = 0;
    eit->start = 0;
    eit->end = n / 2;
    eit->vec = vec;

    return IGRAPH_SUCCESS;
}

static igraph_error_t igraph_i_eit_path(const igraph_t *graph,
                             igraph_es_t es, igraph_eit_t *eit) {
    igraph_integer_t n = igraph_vector_int_size(es.data.path.ptr);
    igraph_integer_t no_of_nodes = igraph_vcount(graph);
    igraph_integer_t i, len;
    igraph_vector_int_t* vec;

    if (!igraph_vector_int_isininterval(es.data.path.ptr, 0, no_of_nodes - 1)) {
        IGRAPH_ERROR("Cannot create edge iterator.", IGRAPH_EINVVID);
    }

    if (n <= 1) {
        len = 0;
    } else {
        len = n - 1;
    }

    vec = IGRAPH_CALLOC(1, igraph_vector_int_t);
    if (vec == 0) {
        IGRAPH_ERROR("Cannot create edge iterator.", IGRAPH_ENOMEM); /* LCOV_EXCL_LINE */
    }
    IGRAPH_FINALLY(igraph_free, vec);

    IGRAPH_VECTOR_INT_INIT_FINALLY(vec, len);

    for (i = 0; i < len; i++) {
        igraph_integer_t from = VECTOR(*es.data.path.ptr)[i];
        igraph_integer_t to = VECTOR(*es.data.path.ptr)[i + 1];
        igraph_integer_t eid;
        IGRAPH_CHECK(igraph_get_eid(graph, &eid, from, to, es.data.path.mode,
                                    /*error=*/ 1));
        VECTOR(*vec)[i] = eid;
    }

    IGRAPH_FINALLY_CLEAN(2);

    eit->type = IGRAPH_EIT_VECTOR;
    eit->pos = 0;
    eit->start = 0;
    eit->end = len;
    eit->vec = vec;

    return IGRAPH_SUCCESS;
}

static igraph_error_t igraph_i_eit_all_between(
    const igraph_t *graph, igraph_es_t es, igraph_eit_t *eit
) {
    igraph_integer_t from = es.data.between.from;
    igraph_integer_t to = es.data.between.to;
    igraph_bool_t directed = es.data.between.directed;
    igraph_integer_t no_of_nodes = igraph_vcount(graph);
    igraph_vector_int_t* vec;

    if (from < 0 || from >= no_of_nodes || to < 0 || to >= no_of_nodes) {
        IGRAPH_ERROR("Cannot create edge iterator", IGRAPH_EINVVID);
    }

    vec = IGRAPH_CALLOC(1, igraph_vector_int_t);
    if (vec == 0) {
        IGRAPH_ERROR("Cannot create edge iterator", IGRAPH_ENOMEM); /* LCOV_EXCL_LINE */
    }
    IGRAPH_FINALLY(igraph_free, vec);
    IGRAPH_VECTOR_INT_INIT_FINALLY(vec, 0);
    IGRAPH_CHECK(igraph_get_all_eids_between(graph, vec, from, to, directed));
    IGRAPH_FINALLY_CLEAN(2);

    eit->type = IGRAPH_EIT_VECTOR;
    eit->pos = 0;
    eit->start = 0;
    eit->end = igraph_vector_int_size(vec);
    eit->vec = vec;

    return IGRAPH_SUCCESS;
}

/**
 * \function igraph_eit_create
 * \brief Creates an edge iterator from an edge selector.
 *
 * </para><para>
 * This function creates an edge iterator based on an edge selector
 * and a graph.
 *
 * </para><para>
 * The same edge selector can be used to create many edge iterators,
 * also for different graphs.
 *
 * \param graph An \type igraph_t object for which the edge selector
 *        will be instantiated.
 * \param es The edge selector to instantiate.
 * \param eit Pointer to an uninitialized edge iterator.
 * \return Error code.
 * \sa \ref igraph_eit_destroy()
 *
 * Time complexity: depends on the type of the edge selector. For edge
 * selectors created by \ref igraph_es_all(), \ref igraph_es_none(),
 * \ref igraph_es_1(), igraph_es_vector(), igraph_es_seq() it is
 * O(1). For \ref igraph_es_incident() it is O(d) where d is the number of
 * incident edges of the vertex.
 */

igraph_error_t igraph_eit_create(const igraph_t *graph,
                      igraph_es_t es, igraph_eit_t *eit) {
    switch (es.type) {
    case IGRAPH_ES_ALL:
        eit->type = IGRAPH_EIT_SEQ;
        eit->pos = 0;
        eit->start = 0;
        eit->end = igraph_ecount(graph);
        break;
    case IGRAPH_ES_ALLFROM:
        IGRAPH_CHECK(igraph_i_eit_create_allfromto(graph, eit, IGRAPH_OUT));
        break;
    case IGRAPH_ES_ALLTO:
        IGRAPH_CHECK(igraph_i_eit_create_allfromto(graph, eit, IGRAPH_IN));
        break;
    case IGRAPH_ES_INCIDENT:
        IGRAPH_CHECK(igraph_i_eit_create_incident(graph, es, eit));
        break;
    case IGRAPH_ES_NONE:
        eit->type = IGRAPH_EIT_SEQ;
        eit->pos = 0;
        eit->start = 0;
        eit->end = 0;
        break;
    case IGRAPH_ES_1:
        eit->type = IGRAPH_EIT_SEQ;
        eit->pos = es.data.eid;
        eit->start = es.data.eid;
        eit->end = es.data.eid + 1;
        if (eit->pos >= igraph_ecount(graph)) {
            IGRAPH_ERROR("Cannot create iterator, invalid edge ID.", IGRAPH_EINVAL);
        }
        break;
    case IGRAPH_ES_VECTOR:
    case IGRAPH_ES_VECTORPTR:
        eit->type = IGRAPH_EIT_VECTORPTR;
        eit->pos = 0;
        eit->start = 0;
        eit->vec = es.data.vecptr;
        eit->end = igraph_vector_int_size(eit->vec);
        if (!igraph_vector_int_isininterval(eit->vec, 0, igraph_ecount(graph) - 1)) {
            IGRAPH_ERROR("Cannot create iterator, invalid edge ID.", IGRAPH_EINVAL);
        }
        break;
    case IGRAPH_ES_SEQ:
        eit->type = IGRAPH_EIT_SEQ;
        eit->pos = es.data.seq.from;
        eit->start = es.data.seq.from;
        eit->end = es.data.seq.to;
        if (eit->start < 0) {
            IGRAPH_ERROR("Cannot create iterator, invalid edge ID.", IGRAPH_EINVAL);
        }
        if (eit->end < 0) {
            IGRAPH_ERROR("Cannot create iterator, invalid edge ID.", IGRAPH_EINVAL);
        }
        if (eit->start >= igraph_ecount(graph)) {
            IGRAPH_ERROR("Cannot create iterator, starting edge greater than number of edges.", IGRAPH_EINVAL);
        }
        break;
    case IGRAPH_ES_PAIRS:
        IGRAPH_CHECK(igraph_i_eit_pairs(graph, es, eit));
        break;
    case IGRAPH_ES_PATH:
        IGRAPH_CHECK(igraph_i_eit_path(graph, es, eit));
        break;
    case IGRAPH_ES_ALL_BETWEEN:
        IGRAPH_CHECK(igraph_i_eit_all_between(graph, es, eit));
        break;
    default:
        IGRAPH_ERROR("Cannot create iterator, invalid selector.", IGRAPH_EINVAL);
        break;
    }
    return IGRAPH_SUCCESS;
}

/**
 * \function igraph_eit_destroy
 * \brief Destroys an edge iterator.
 *
 * \param eit Pointer to an edge iterator to destroy.
 * \sa \ref igraph_eit_create()
 *
 * Time complexity: operating system dependent, usually O(1).
 */

void igraph_eit_destroy(const igraph_eit_t *eit) {
    switch (eit->type) {
    case IGRAPH_EIT_SEQ:
    case IGRAPH_EIT_VECTORPTR:
        break;
    case IGRAPH_EIT_VECTOR:
        igraph_vector_int_destroy((igraph_vector_int_t*)eit->vec);
        igraph_free((igraph_vector_int_t*)eit->vec);
        break;
    default:
        /*     IGRAPH_ERROR("Cannot destroy iterator, unknown type", IGRAPH_EINVAL); */
        break;
    }
}

igraph_error_t igraph_eit_as_vector(const igraph_eit_t *eit, igraph_vector_int_t *v) {

    igraph_integer_t i;

    IGRAPH_CHECK(igraph_vector_int_resize(v, IGRAPH_EIT_SIZE(*eit)));

    switch (eit->type) {
    case IGRAPH_EIT_SEQ:
        for (i = 0; i < IGRAPH_EIT_SIZE(*eit); i++) {
            VECTOR(*v)[i] = eit->start + i;
        }
        break;
    case IGRAPH_EIT_VECTOR:
    case IGRAPH_EIT_VECTORPTR:
        for (i = 0; i < IGRAPH_EIT_SIZE(*eit); i++) {
            VECTOR(*v)[i] = VECTOR(*eit->vec)[i];
        }
        break;
    default:
        IGRAPH_ERROR("Cannot convert to vector, unknown iterator type",
                     IGRAPH_EINVAL);
        break;
    }

    return IGRAPH_SUCCESS;
}<|MERGE_RESOLUTION|>--- conflicted
+++ resolved
@@ -284,7 +284,7 @@
  * \function igraph_vs_vector
  * \brief Vertex set based on a vector.
  *
- * This function makes it possible to handle an \type igraph_vector_t
+ * This function makes it possible to handle an \type igraph_vector_int_t
  * temporarily as a vertex selector. The vertex selector should be
  * thought of as a \em view into the vector. If you make changes to
  * the vector that also affects the vertex selector. Destroying the
@@ -396,7 +396,7 @@
  * \function igraph_vs_vector_copy
  * \brief Vertex set based on a vector, with copying.
  *
- * This function makes it possible to handle an \type igraph_vector_t
+ * This function makes it possible to handle an \type igraph_vector_int_t
  * permanently as a vertex selector. The vertex selector creates a
  * copy of the original vector, so the vector can safely be destroyed
  * after creating the vertex selector. Changing the original vector
@@ -1029,19 +1029,10 @@
  * \function igraph_es_vector
  * \brief Handle a vector as an edge selector.
  *
-<<<<<<< HEAD
- * </para><para>
- * Creates an edge selector which serves as a view to a vector
- * containing edge IDs. Do not destroy the vector before destroying
- * the view.
- *
- * Many views can be created to the same vector.
-=======
  * Creates an edge selector which serves as a view into a vector
  * containing edge IDs. Do not destroy the vector before destroying
  * the edge selector. This function does not check that the edge
  * IDs are valid.
->>>>>>> 0162f9a4
  *
  * \param es Pointer to an uninitialized edge selector.
  * \param v Vector containing edge IDs.
@@ -1061,11 +1052,7 @@
  * \function igraph_es_vector_copy
  * \brief Edge set, based on a vector, with copying.
  *
-<<<<<<< HEAD
- * This function makes it possible to handle a \type vector_int_t
-=======
- * This function makes it possible to handle an \type igraph_vector_t
->>>>>>> 0162f9a4
+ * This function makes it possible to handle an \type igraph_vector_int_t
  * permanently as an edge selector. The edge selector creates a
  * copy of the original vector, so the vector can safely be destroyed
  * after creating the edge selector. Changing the original vector
