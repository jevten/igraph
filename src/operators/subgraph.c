/* -*- mode: C -*-  */
/*
   IGraph library.
   Copyright (C) 2006-2021 The igraph development team

   This program is free software; you can redistribute it and/or modify
   it under the terms of the GNU General Public License as published by
   the Free Software Foundation; either version 2 of the License, or
   (at your option) any later version.

   This program is distributed in the hope that it will be useful,
   but WITHOUT ANY WARRANTY; without even the implied warranty of
   MERCHANTABILITY or FITNESS FOR A PARTICULAR PURPOSE.  See the
   GNU General Public License for more details.

   You should have received a copy of the GNU General Public License
   along with this program; if not, write to the Free Software
   Foundation, Inc., 51 Franklin Street, Fifth Floor, Boston, MA
   02110-1301 USA

*/

#include "igraph_operators.h"

#include "igraph_constructors.h"
#include "igraph_interface.h"
#include "igraph_memory.h"

#include "core/interruption.h"
#include "graph/attributes.h"
#include "operators/subgraph.h"

/**
 * Subgraph creation, old version: it copies the graph and then deletes
 * unneeded vertices.
 */
<<<<<<< HEAD
static igraph_error_t igraph_i_subgraph_copy_and_delete(const igraph_t *graph, igraph_t *res,
                                             const igraph_vs_t vids,
                                             igraph_vector_int_t *map,
                                             igraph_vector_int_t *invmap) {
    igraph_integer_t no_of_nodes = igraph_vcount(graph);
    igraph_vector_int_t delete = IGRAPH_VECTOR_NULL;
=======
static int igraph_i_induced_subgraph_copy_and_delete(
    const igraph_t *graph, igraph_t *res, const igraph_vs_t vids,
    igraph_vector_t *map, igraph_vector_t *invmap
) {
    long int no_of_nodes = igraph_vcount(graph);
    igraph_vector_t delete = IGRAPH_VECTOR_NULL;
>>>>>>> 518f6ac4
    char *remain;
    igraph_integer_t i;
    igraph_vit_t vit;

    IGRAPH_CHECK(igraph_vit_create(graph, vids, &vit));
    IGRAPH_FINALLY(igraph_vit_destroy, &vit);

    IGRAPH_VECTOR_INT_INIT_FINALLY(&delete, 0);
    remain = IGRAPH_CALLOC(no_of_nodes, char);
    if (remain == 0) {
        IGRAPH_ERROR("subgraph failed", IGRAPH_ENOMEM);
    }
    IGRAPH_FINALLY(igraph_free, remain);
    IGRAPH_CHECK(igraph_vector_int_reserve(&delete, no_of_nodes - IGRAPH_VIT_SIZE(vit)));

    for (IGRAPH_VIT_RESET(vit); !IGRAPH_VIT_END(vit); IGRAPH_VIT_NEXT(vit)) {
        remain[ IGRAPH_VIT_GET(vit) ] = 1;
    }

    for (i = 0; i < no_of_nodes; i++) {

        IGRAPH_ALLOW_INTERRUPTION();

        if (remain[i] == 0) {
            IGRAPH_CHECK(igraph_vector_int_push_back(&delete, i));
        }
    }

    IGRAPH_FREE(remain);
    IGRAPH_FINALLY_CLEAN(1);

    /* must set res->attr to 0 before calling igraph_copy */
    res->attr = 0;         /* Why is this needed? TODO */
    IGRAPH_CHECK(igraph_copy(res, graph));
    IGRAPH_FINALLY(igraph_destroy, res);
    IGRAPH_CHECK(igraph_delete_vertices_idx(res, igraph_vss_vector(&delete),
                                            map, invmap));

    igraph_vector_int_destroy(&delete);
    igraph_vit_destroy(&vit);
    IGRAPH_FINALLY_CLEAN(3);
    return IGRAPH_SUCCESS;
}

/**
 * Subgraph creation, new version: creates the new graph instead of
 * copying the old one.
 *
 * map_is_prepared is an indicator that the caller has already prepared the
 * 'map' vector and that this function should not resize or clear it. This
 * is used to spare an O(n) operation (where n is the number of vertices in
 * the _original_ graph) in cases when induced_subgraph() is repeatedly
 * called on the same graph; one example is igraph_decompose().
 */
<<<<<<< HEAD
static igraph_error_t igraph_i_subgraph_create_from_scratch(const igraph_t *graph,
                                                 igraph_t *res,
                                                 const igraph_vs_t vids,
                                                 igraph_vector_int_t *map,
                                                 igraph_vector_int_t *invmap) {
=======
static int igraph_i_induced_subgraph_create_from_scratch(
    const igraph_t *graph, igraph_t *res, const igraph_vs_t vids,
    igraph_vector_t *map, igraph_vector_t *invmap,
    igraph_bool_t map_is_prepared
) {
>>>>>>> 518f6ac4
    igraph_bool_t directed = igraph_is_directed(graph);
    igraph_integer_t no_of_nodes = igraph_vcount(graph);
    igraph_integer_t no_of_new_nodes = 0;
    igraph_integer_t i, j, n;
    igraph_integer_t to;
    igraph_integer_t eid;
    igraph_vector_int_t vids_old2new, vids_new2old;
    igraph_vector_int_t eids_new2old;
    igraph_vector_int_t vids_vec;
    igraph_vector_int_t nei_edges;
    igraph_vector_int_t new_edges;
    igraph_vit_t vit;

    /* The order of initialization is important here, they will be destroyed in the
     * opposite order */
<<<<<<< HEAD
    IGRAPH_VECTOR_INT_INIT_FINALLY(&eids_new2old, 0);
    IGRAPH_VECTOR_INT_INIT_FINALLY(&vids_new2old, 0);
    IGRAPH_VECTOR_INT_INIT_FINALLY(&new_edges, 0);
    IGRAPH_VECTOR_INT_INIT_FINALLY(&nei_edges, 0);
    IGRAPH_VECTOR_INT_INIT_FINALLY(&vids_old2new, no_of_nodes);
    IGRAPH_VECTOR_INT_INIT_FINALLY(&vids_vec, 0);
=======
    IGRAPH_VECTOR_INIT_FINALLY(&eids_new2old, 0);
    if (invmap) {
        my_vids_new2old = invmap;
        igraph_vector_clear(my_vids_new2old);
    } else {
        IGRAPH_VECTOR_INIT_FINALLY(&vids_new2old, 0);
    }
    IGRAPH_VECTOR_INIT_FINALLY(&new_edges, 0);
    IGRAPH_VECTOR_INIT_FINALLY(&nei_edges, 0);
    if (map) {
        my_vids_old2new = map;
        if (!map_is_prepared) {
            IGRAPH_CHECK(igraph_vector_resize(map, no_of_nodes));
            igraph_vector_null(map);
        }
    } else {
        IGRAPH_VECTOR_INIT_FINALLY(&vids_old2new, no_of_nodes);
    }
>>>>>>> 518f6ac4

    IGRAPH_CHECK(igraph_vit_create(graph, vids, &vit));
    IGRAPH_FINALLY(igraph_vit_destroy, &vit);

    /* Calculate the mapping from the old node IDs to the new ones. The other
     * igraph_simplify implementation in igraph_i_simplify_copy_and_delete
     * ensures that the order of vertex IDs is kept during remapping (i.e.
     * if the old ID of vertex A is less than the old ID of vertex B, then
     * the same will also be true for the new IDs). To ensure compatibility
     * with the other implementation, we have to fetch the vertex IDs into
     * a vector first and then sort it. We temporarily use new_edges for that.
     */
    IGRAPH_CHECK(igraph_vit_as_vector(&vit, &vids_vec));
    igraph_vit_destroy(&vit);
    IGRAPH_FINALLY_CLEAN(1);

    igraph_vector_int_sort(&vids_vec);
    n = igraph_vector_int_size(&vids_vec);
    for (i = 0; i < n; i++) {
        igraph_integer_t vid = VECTOR(vids_vec)[i];
        if (VECTOR(vids_old2new)[vid] == 0) {
            IGRAPH_CHECK(igraph_vector_int_push_back(&vids_new2old, vid));
            no_of_new_nodes++;
            VECTOR(vids_old2new)[vid] = no_of_new_nodes;
        }
    }
    igraph_vector_int_destroy(&vids_vec);
    IGRAPH_FINALLY_CLEAN(1);

    /* Create the new edge list */
    for (i = 0; i < no_of_new_nodes; i++) {
        igraph_integer_t old_vid = VECTOR(vids_new2old)[i];
        igraph_integer_t new_vid = i;
        igraph_bool_t skip_loop_edge;

        IGRAPH_CHECK(igraph_incident(graph, &nei_edges, old_vid, IGRAPH_OUT));
        n = igraph_vector_int_size(&nei_edges);

        if (directed) {
            /* directed graph; this is easier */
            for (j = 0; j < n; j++) {
                eid = VECTOR(nei_edges)[j];

                to = VECTOR(vids_old2new)[ IGRAPH_TO(graph, eid) ];
                if (!to) {
                    continue;
                }

                IGRAPH_CHECK(igraph_vector_int_push_back(&new_edges, new_vid));
                IGRAPH_CHECK(igraph_vector_int_push_back(&new_edges, to - 1));
                IGRAPH_CHECK(igraph_vector_int_push_back(&eids_new2old, eid));
            }
        } else {
            /* undirected graph. We need to be careful with loop edges as each
             * loop edge will appear twice. We use a boolean flag to skip every
             * second loop edge */
            skip_loop_edge = 0;
            for (j = 0; j < n; j++) {
                eid = VECTOR(nei_edges)[j];

                if (IGRAPH_FROM(graph, eid) != old_vid) {
                    /* avoid processing edges twice */
                    continue;
                }

                to = VECTOR(vids_old2new)[ IGRAPH_TO(graph, eid) ];
                if (!to) {
                    continue;
                }
                to -= 1;

                if (new_vid == to) {
                    /* this is a loop edge; check whether we need to skip it */
                    skip_loop_edge = !skip_loop_edge;
                    if (skip_loop_edge) {
                        continue;
                    }
                }

                IGRAPH_CHECK(igraph_vector_int_push_back(&new_edges, new_vid));
                IGRAPH_CHECK(igraph_vector_int_push_back(&new_edges, to));
                IGRAPH_CHECK(igraph_vector_int_push_back(&eids_new2old, eid));
            }
        }
    }

    /* Fill "map" from "vids_old2new" if needed */
    if (map) {
        IGRAPH_CHECK(igraph_vector_int_update(map, &vids_old2new));
    }

    /* Get rid of some vectors that are not needed anymore */
    igraph_vector_int_destroy(&vids_old2new);
    igraph_vector_int_destroy(&nei_edges);
    IGRAPH_FINALLY_CLEAN(2);

    /* Create the new graph */
    IGRAPH_CHECK(igraph_create(res, &new_edges, no_of_new_nodes, directed));
    IGRAPH_I_ATTRIBUTE_DESTROY(res);

    /* Now we can also get rid of the new_edges vector */
    igraph_vector_int_destroy(&new_edges);
    IGRAPH_FINALLY_CLEAN(1);

    /* Make sure that the newly created graph is destroyed if something happens from
     * now on */
    IGRAPH_FINALLY(igraph_destroy, res);

    /* Copy the graph attributes */
    IGRAPH_CHECK(igraph_i_attribute_copy(res, graph,
                                         /* ga = */ 1, /* va = */ 0, /* ea = */ 0));

    /* Copy the vertex attributes */
    IGRAPH_CHECK(igraph_i_attribute_permute_vertices(graph, res, &vids_new2old));

    /* Copy the edge attributes */
    IGRAPH_CHECK(igraph_i_attribute_permute_edges(graph, res, &eids_new2old));

    /* Fill "invmap" from "vids_new2old" if needed */
    if (invmap) {
        IGRAPH_CHECK(igraph_vector_int_update(invmap, &vids_new2old));
    }

    /* Get rid of the remaining stuff */
    igraph_vector_int_destroy(&vids_new2old);
    igraph_vector_int_destroy(&eids_new2old);
    IGRAPH_FINALLY_CLEAN(3);   /* 1 + 1 since we don't need to destroy res */

    return IGRAPH_SUCCESS;
}

/**
 * \ingroup structural
 * \function igraph_induced_subgraph
 * \brief Creates a subgraph induced by the specified vertices.
 *
 * </para><para>
 * This function collects the specified vertices and all edges between
 * them to a new graph.
 * As the vertex IDs in a graph always start with zero, this function
 * very likely needs to reassign IDs to the vertices.
 * \param graph The graph object.
 * \param res The subgraph, another graph object will be stored here,
 *        do \em not initialize this object before calling this
 *        function, and call \ref igraph_destroy() on it if you don't need
 *        it any more.
 * \param vids A vertex selector describing which vertices to keep.
 * \param impl This parameter selects which implementation should we
 *        use when constructing the new graph. Basically there are two
 *        possibilities: \c IGRAPH_SUBGRAPH_COPY_AND_DELETE copies the
 *        existing graph and deletes the vertices that are not needed
 *        in the new graph, while \c IGRAPH_SUBGRAPH_CREATE_FROM_SCRATCH
 *        constructs the new graph from scratch without copying the old
 *        one. The latter is more efficient if you are extracting a
 *        relatively small subpart of a very large graph, while the
 *        former is better if you want to extract a subgraph whose size
 *        is comparable to the size of the whole graph. There is a third
 *        possibility: \c IGRAPH_SUBGRAPH_AUTO will select one of the
 *        two methods automatically based on the ratio of the number
 *        of vertices in the new and the old graph.
 *
 * \return Error code:
 *         \c IGRAPH_ENOMEM, not enough memory for
 *         temporary data.
 *         \c IGRAPH_EINVVID, invalid vertex ID in
 *         \p vids.
 *
 * Time complexity: O(|V|+|E|),
 * |V| and
 * |E| are the number of vertices and
 * edges in the original graph.
 *
 * \sa \ref igraph_delete_vertices() to delete the specified set of
 * vertices from a graph, the opposite of this function.
 */
igraph_error_t igraph_induced_subgraph(const igraph_t *graph, igraph_t *res,
                            const igraph_vs_t vids, igraph_subgraph_implementation_t impl) {
    return igraph_induced_subgraph_map(graph, res, vids, impl, /* map= */ 0,
                                       /* invmap= */ 0);
}

static igraph_error_t igraph_i_induced_subgraph_suggest_implementation(
        const igraph_t *graph, const igraph_vs_t vids,
        igraph_subgraph_implementation_t *result) {
    double ratio;
    igraph_integer_t num_vs;

    if (igraph_vs_is_all(&vids)) {
        ratio = 1.0;
    } else {
        IGRAPH_CHECK(igraph_vs_size(graph, &vids, &num_vs));
        ratio = (igraph_real_t) num_vs / igraph_vcount(graph);
    }

    /* TODO: needs benchmarking; threshold was chosen totally arbitrarily */
    if (ratio > 0.5) {
        *result = IGRAPH_SUBGRAPH_COPY_AND_DELETE;
    } else {
        *result = IGRAPH_SUBGRAPH_CREATE_FROM_SCRATCH;
    }

    return IGRAPH_SUCCESS;
}

<<<<<<< HEAD
igraph_error_t igraph_induced_subgraph_map(const igraph_t *graph, igraph_t *res,
                                const igraph_vs_t vids,
                                igraph_subgraph_implementation_t impl,
                                igraph_vector_int_t *map,
                                igraph_vector_int_t *invmap) {
=======
int igraph_i_induced_subgraph_map(const igraph_t *graph, igraph_t *res,
                                  const igraph_vs_t vids,
                                  igraph_subgraph_implementation_t impl,
                                  igraph_vector_t *map,
                                  igraph_vector_t *invmap,
                                  igraph_bool_t map_is_prepared) {
>>>>>>> 518f6ac4

    if (impl == IGRAPH_SUBGRAPH_AUTO) {
        IGRAPH_CHECK(igraph_i_induced_subgraph_suggest_implementation(graph, vids, &impl));
    }

    switch (impl) {
    case IGRAPH_SUBGRAPH_COPY_AND_DELETE:
        return igraph_i_induced_subgraph_copy_and_delete(graph, res, vids, map, invmap);

    case IGRAPH_SUBGRAPH_CREATE_FROM_SCRATCH:
        return igraph_i_induced_subgraph_create_from_scratch(graph, res, vids, map,
                invmap, /* map_is_prepared = */ map_is_prepared);

    default:
        IGRAPH_ERROR("unknown subgraph implementation type", IGRAPH_EINVAL);
    }
}

int igraph_induced_subgraph_map(const igraph_t *graph, igraph_t *res,
                                const igraph_vs_t vids,
                                igraph_subgraph_implementation_t impl,
                                igraph_vector_t *map,
                                igraph_vector_t *invmap) {
    return igraph_i_induced_subgraph_map(graph, res,vids, impl, map, invmap, /* map_is_prepared = */ 0);
}

/**
 * \ingroup structural
 * \function igraph_subgraph_edges
 * \brief Creates a subgraph with the specified edges and their endpoints.
 *
 * </para><para>
 * This function collects the specified edges and their endpoints to a new
 * graph.
 * As the vertex IDs in a graph always start with zero, this function
 * very likely needs to reassign IDs to the vertices.
 * \param graph The graph object.
 * \param res The subgraph, another graph object will be stored here,
 *        do \em not initialize this object before calling this
 *        function, and call \ref igraph_destroy() on it if you don't need
 *        it any more.
 * \param eids An edge selector describing which edges to keep.
 * \param delete_vertices Whether to delete the vertices not incident on any
 *        of the specified edges as well. If \c FALSE, the number of vertices
 *        in the result graph will always be equal to the number of vertices
 *        in the input graph.
 * \return Error code:
 *         \c IGRAPH_ENOMEM, not enough memory for
 *         temporary data.
 *         \c IGRAPH_EINVEID, invalid edge ID in
 *         \p eids.
 *
 * Time complexity: O(|V|+|E|),
 * |V| and
 * |E| are the number of vertices and
 * edges in the original graph.
 *
 * \sa \ref igraph_delete_edges() to delete the specified set of
 * edges from a graph, the opposite of this function.
 */

igraph_error_t igraph_subgraph_edges(const igraph_t *graph, igraph_t *res,
                          const igraph_es_t eids, igraph_bool_t delete_vertices) {

    igraph_integer_t no_of_nodes = igraph_vcount(graph);
    igraph_integer_t no_of_edges = igraph_ecount(graph);
    igraph_vector_int_t delete = IGRAPH_VECTOR_NULL;
    char *vremain, *eremain;
    igraph_integer_t i;
    igraph_eit_t eit;

    IGRAPH_CHECK(igraph_eit_create(graph, eids, &eit));
    IGRAPH_FINALLY(igraph_eit_destroy, &eit);

    IGRAPH_VECTOR_INT_INIT_FINALLY(&delete, 0);
    vremain = IGRAPH_CALLOC(no_of_nodes, char);
    if (vremain == 0) {
        IGRAPH_ERROR("subgraph_edges failed", IGRAPH_ENOMEM);
    }
    IGRAPH_FINALLY(igraph_free, vremain);
    eremain = IGRAPH_CALLOC(no_of_edges, char);
    if (eremain == 0) {
        IGRAPH_ERROR("subgraph_edges failed", IGRAPH_ENOMEM);
    }
    IGRAPH_FINALLY(igraph_free, eremain);
    IGRAPH_CHECK(igraph_vector_int_reserve(&delete, no_of_edges - IGRAPH_EIT_SIZE(eit)));

    /* Collect the vertex and edge IDs that will remain */
    for (IGRAPH_EIT_RESET(eit); !IGRAPH_EIT_END(eit); IGRAPH_EIT_NEXT(eit)) {
        igraph_integer_t from, to;
        igraph_integer_t eid = IGRAPH_EIT_GET(eit);
        IGRAPH_CHECK(igraph_edge(graph, eid, &from, &to));
        eremain[eid] = vremain[from] = vremain[to] = 1;
    }

    /* Collect the edge IDs to be deleted */
    for (i = 0; i < no_of_edges; i++) {
        IGRAPH_ALLOW_INTERRUPTION();
        if (eremain[i] == 0) {
            IGRAPH_CHECK(igraph_vector_int_push_back(&delete, i));
        }
    }

    IGRAPH_FREE(eremain);
    IGRAPH_FINALLY_CLEAN(1);

    /* Delete the unnecessary edges */
    /* must set res->attr to 0 before calling igraph_copy */
    res->attr = 0;         /* Why is this needed? TODO */
    IGRAPH_CHECK(igraph_copy(res, graph));
    IGRAPH_FINALLY(igraph_destroy, res);
    IGRAPH_CHECK(igraph_delete_edges(res, igraph_ess_vector(&delete)));

    if (delete_vertices) {
        /* Collect the vertex IDs to be deleted */
        igraph_vector_int_clear(&delete);
        for (i = 0; i < no_of_nodes; i++) {
            IGRAPH_ALLOW_INTERRUPTION();
            if (vremain[i] == 0) {
                IGRAPH_CHECK(igraph_vector_int_push_back(&delete, i));
            }
        }
    }

    IGRAPH_FREE(vremain);
    IGRAPH_FINALLY_CLEAN(1);

    /* Delete the unnecessary vertices */
    if (delete_vertices) {
        IGRAPH_CHECK(igraph_delete_vertices(res, igraph_vss_vector(&delete)));
    }

    igraph_vector_int_destroy(&delete);
    igraph_eit_destroy(&eit);
    IGRAPH_FINALLY_CLEAN(3);
    return IGRAPH_SUCCESS;
}<|MERGE_RESOLUTION|>--- conflicted
+++ resolved
@@ -34,21 +34,12 @@
  * Subgraph creation, old version: it copies the graph and then deletes
  * unneeded vertices.
  */
-<<<<<<< HEAD
-static igraph_error_t igraph_i_subgraph_copy_and_delete(const igraph_t *graph, igraph_t *res,
-                                             const igraph_vs_t vids,
-                                             igraph_vector_int_t *map,
-                                             igraph_vector_int_t *invmap) {
-    igraph_integer_t no_of_nodes = igraph_vcount(graph);
-    igraph_vector_int_t delete = IGRAPH_VECTOR_NULL;
-=======
 static int igraph_i_induced_subgraph_copy_and_delete(
     const igraph_t *graph, igraph_t *res, const igraph_vs_t vids,
-    igraph_vector_t *map, igraph_vector_t *invmap
+    igraph_vector_int_t *map, igraph_vector_int_t *invmap
 ) {
-    long int no_of_nodes = igraph_vcount(graph);
-    igraph_vector_t delete = IGRAPH_VECTOR_NULL;
->>>>>>> 518f6ac4
+    igraph_integer_t no_of_nodes = igraph_vcount(graph);
+    igraph_vector_int_t delete;
     char *remain;
     igraph_integer_t i;
     igraph_vit_t vit;
@@ -103,19 +94,11 @@
  * the _original_ graph) in cases when induced_subgraph() is repeatedly
  * called on the same graph; one example is igraph_decompose().
  */
-<<<<<<< HEAD
-static igraph_error_t igraph_i_subgraph_create_from_scratch(const igraph_t *graph,
-                                                 igraph_t *res,
-                                                 const igraph_vs_t vids,
-                                                 igraph_vector_int_t *map,
-                                                 igraph_vector_int_t *invmap) {
-=======
 static int igraph_i_induced_subgraph_create_from_scratch(
     const igraph_t *graph, igraph_t *res, const igraph_vs_t vids,
-    igraph_vector_t *map, igraph_vector_t *invmap,
+    igraph_vector_int_t *map, igraph_vector_int_t *invmap,
     igraph_bool_t map_is_prepared
 ) {
->>>>>>> 518f6ac4
     igraph_bool_t directed = igraph_is_directed(graph);
     igraph_integer_t no_of_nodes = igraph_vcount(graph);
     igraph_integer_t no_of_new_nodes = 0;
@@ -128,36 +111,30 @@
     igraph_vector_int_t nei_edges;
     igraph_vector_int_t new_edges;
     igraph_vit_t vit;
+    igraph_vector_int_t *my_vids_old2new = &vids_old2new,
+                        *my_vids_new2old = &vids_new2old;
 
     /* The order of initialization is important here, they will be destroyed in the
      * opposite order */
-<<<<<<< HEAD
     IGRAPH_VECTOR_INT_INIT_FINALLY(&eids_new2old, 0);
-    IGRAPH_VECTOR_INT_INIT_FINALLY(&vids_new2old, 0);
+    if (invmap) {
+        my_vids_new2old = invmap;
+        igraph_vector_int_clear(my_vids_new2old);
+    } else {
+        IGRAPH_VECTOR_INT_INIT_FINALLY(&vids_new2old, 0);
+    }
     IGRAPH_VECTOR_INT_INIT_FINALLY(&new_edges, 0);
     IGRAPH_VECTOR_INT_INIT_FINALLY(&nei_edges, 0);
-    IGRAPH_VECTOR_INT_INIT_FINALLY(&vids_old2new, no_of_nodes);
-    IGRAPH_VECTOR_INT_INIT_FINALLY(&vids_vec, 0);
-=======
-    IGRAPH_VECTOR_INIT_FINALLY(&eids_new2old, 0);
-    if (invmap) {
-        my_vids_new2old = invmap;
-        igraph_vector_clear(my_vids_new2old);
-    } else {
-        IGRAPH_VECTOR_INIT_FINALLY(&vids_new2old, 0);
-    }
-    IGRAPH_VECTOR_INIT_FINALLY(&new_edges, 0);
-    IGRAPH_VECTOR_INIT_FINALLY(&nei_edges, 0);
     if (map) {
         my_vids_old2new = map;
         if (!map_is_prepared) {
-            IGRAPH_CHECK(igraph_vector_resize(map, no_of_nodes));
-            igraph_vector_null(map);
+            IGRAPH_CHECK(igraph_vector_int_resize(map, no_of_nodes));
+            igraph_vector_int_null(map);
         }
     } else {
-        IGRAPH_VECTOR_INIT_FINALLY(&vids_old2new, no_of_nodes);
-    }
->>>>>>> 518f6ac4
+        IGRAPH_VECTOR_INT_INIT_FINALLY(&vids_old2new, no_of_nodes);
+    }
+    IGRAPH_VECTOR_INT_INIT_FINALLY(&vids_vec, 0);
 
     IGRAPH_CHECK(igraph_vit_create(graph, vids, &vit));
     IGRAPH_FINALLY(igraph_vit_destroy, &vit);
@@ -168,7 +145,7 @@
      * if the old ID of vertex A is less than the old ID of vertex B, then
      * the same will also be true for the new IDs). To ensure compatibility
      * with the other implementation, we have to fetch the vertex IDs into
-     * a vector first and then sort it. We temporarily use new_edges for that.
+     * a vector first and then sort it.
      */
     IGRAPH_CHECK(igraph_vit_as_vector(&vit, &vids_vec));
     igraph_vit_destroy(&vit);
@@ -178,10 +155,10 @@
     n = igraph_vector_int_size(&vids_vec);
     for (i = 0; i < n; i++) {
         igraph_integer_t vid = VECTOR(vids_vec)[i];
-        if (VECTOR(vids_old2new)[vid] == 0) {
-            IGRAPH_CHECK(igraph_vector_int_push_back(&vids_new2old, vid));
+        if (VECTOR(*my_vids_old2new)[vid] == 0) {
+            IGRAPH_CHECK(igraph_vector_int_push_back(my_vids_new2old, vid));
             no_of_new_nodes++;
-            VECTOR(vids_old2new)[vid] = no_of_new_nodes;
+            VECTOR(*my_vids_old2new)[vid] = no_of_new_nodes;
         }
     }
     igraph_vector_int_destroy(&vids_vec);
@@ -189,7 +166,7 @@
 
     /* Create the new edge list */
     for (i = 0; i < no_of_new_nodes; i++) {
-        igraph_integer_t old_vid = VECTOR(vids_new2old)[i];
+        igraph_integer_t old_vid = VECTOR(*my_vids_new2old)[i];
         igraph_integer_t new_vid = i;
         igraph_bool_t skip_loop_edge;
 
@@ -201,7 +178,7 @@
             for (j = 0; j < n; j++) {
                 eid = VECTOR(nei_edges)[j];
 
-                to = VECTOR(vids_old2new)[ IGRAPH_TO(graph, eid) ];
+                to = VECTOR(*my_vids_old2new)[ IGRAPH_TO(graph, eid) ];
                 if (!to) {
                     continue;
                 }
@@ -223,7 +200,7 @@
                     continue;
                 }
 
-                to = VECTOR(vids_old2new)[ IGRAPH_TO(graph, eid) ];
+                to = VECTOR(*my_vids_old2new)[ IGRAPH_TO(graph, eid) ];
                 if (!to) {
                     continue;
                 }
@@ -244,15 +221,13 @@
         }
     }
 
-    /* Fill "map" from "vids_old2new" if needed */
-    if (map) {
-        IGRAPH_CHECK(igraph_vector_int_update(map, &vids_old2new));
-    }
-
     /* Get rid of some vectors that are not needed anymore */
-    igraph_vector_int_destroy(&vids_old2new);
+    if (!map) {
+        igraph_vector_int_destroy(&vids_old2new);
+        IGRAPH_FINALLY_CLEAN(1);
+    }
     igraph_vector_int_destroy(&nei_edges);
-    IGRAPH_FINALLY_CLEAN(2);
+    IGRAPH_FINALLY_CLEAN(1);
 
     /* Create the new graph */
     IGRAPH_CHECK(igraph_create(res, &new_edges, no_of_new_nodes, directed));
@@ -271,20 +246,18 @@
                                          /* ga = */ 1, /* va = */ 0, /* ea = */ 0));
 
     /* Copy the vertex attributes */
-    IGRAPH_CHECK(igraph_i_attribute_permute_vertices(graph, res, &vids_new2old));
+    IGRAPH_CHECK(igraph_i_attribute_permute_vertices(graph, res, my_vids_new2old));
 
     /* Copy the edge attributes */
     IGRAPH_CHECK(igraph_i_attribute_permute_edges(graph, res, &eids_new2old));
 
-    /* Fill "invmap" from "vids_new2old" if needed */
-    if (invmap) {
-        IGRAPH_CHECK(igraph_vector_int_update(invmap, &vids_new2old));
-    }
-
     /* Get rid of the remaining stuff */
-    igraph_vector_int_destroy(&vids_new2old);
+    if (!invmap) {
+        igraph_vector_int_destroy(my_vids_new2old);
+        IGRAPH_FINALLY_CLEAN(1);
+    }
     igraph_vector_int_destroy(&eids_new2old);
-    IGRAPH_FINALLY_CLEAN(3);   /* 1 + 1 since we don't need to destroy res */
+    IGRAPH_FINALLY_CLEAN(2);   /* 1 + 1 since we don't need to destroy res */
 
     return IGRAPH_SUCCESS;
 }
@@ -362,43 +335,35 @@
     return IGRAPH_SUCCESS;
 }
 
-<<<<<<< HEAD
+igraph_error_t igraph_i_induced_subgraph_map(const igraph_t *graph, igraph_t *res,
+                                  const igraph_vs_t vids,
+                                  igraph_subgraph_implementation_t impl,
+                                  igraph_vector_int_t *map,
+                                  igraph_vector_int_t *invmap,
+                                  igraph_bool_t map_is_prepared) {
+
+    if (impl == IGRAPH_SUBGRAPH_AUTO) {
+        IGRAPH_CHECK(igraph_i_induced_subgraph_suggest_implementation(graph, vids, &impl));
+    }
+
+    switch (impl) {
+    case IGRAPH_SUBGRAPH_COPY_AND_DELETE:
+        return igraph_i_induced_subgraph_copy_and_delete(graph, res, vids, map, invmap);
+
+    case IGRAPH_SUBGRAPH_CREATE_FROM_SCRATCH:
+        return igraph_i_induced_subgraph_create_from_scratch(graph, res, vids, map,
+                invmap, /* map_is_prepared = */ map_is_prepared);
+
+    default:
+        IGRAPH_ERROR("unknown subgraph implementation type", IGRAPH_EINVAL);
+    }
+}
+
 igraph_error_t igraph_induced_subgraph_map(const igraph_t *graph, igraph_t *res,
                                 const igraph_vs_t vids,
                                 igraph_subgraph_implementation_t impl,
                                 igraph_vector_int_t *map,
                                 igraph_vector_int_t *invmap) {
-=======
-int igraph_i_induced_subgraph_map(const igraph_t *graph, igraph_t *res,
-                                  const igraph_vs_t vids,
-                                  igraph_subgraph_implementation_t impl,
-                                  igraph_vector_t *map,
-                                  igraph_vector_t *invmap,
-                                  igraph_bool_t map_is_prepared) {
->>>>>>> 518f6ac4
-
-    if (impl == IGRAPH_SUBGRAPH_AUTO) {
-        IGRAPH_CHECK(igraph_i_induced_subgraph_suggest_implementation(graph, vids, &impl));
-    }
-
-    switch (impl) {
-    case IGRAPH_SUBGRAPH_COPY_AND_DELETE:
-        return igraph_i_induced_subgraph_copy_and_delete(graph, res, vids, map, invmap);
-
-    case IGRAPH_SUBGRAPH_CREATE_FROM_SCRATCH:
-        return igraph_i_induced_subgraph_create_from_scratch(graph, res, vids, map,
-                invmap, /* map_is_prepared = */ map_is_prepared);
-
-    default:
-        IGRAPH_ERROR("unknown subgraph implementation type", IGRAPH_EINVAL);
-    }
-}
-
-int igraph_induced_subgraph_map(const igraph_t *graph, igraph_t *res,
-                                const igraph_vs_t vids,
-                                igraph_subgraph_implementation_t impl,
-                                igraph_vector_t *map,
-                                igraph_vector_t *invmap) {
     return igraph_i_induced_subgraph_map(graph, res,vids, impl, map, invmap, /* map_is_prepared = */ 0);
 }
 
