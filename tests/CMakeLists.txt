include(test_helpers)
include(benchmark_helpers)

# Add a compatibility alias to the "test" target so it can also be invoked as
# "make check" - for people who have it in their muscle memories from autotools
add_custom_target(build_tests)
add_custom_target(
  check
  COMMAND ${CMAKE_CTEST_COMMAND} --progress --output-on-failure -C $<CONFIG>
  COMMENT "Executing unit tests..."
  USES_TERMINAL
)
add_dependencies(check build_tests)

# Add a custom target for benchmarks and another one for building them
add_custom_target(build_benchmarks)
add_custom_target(
  benchmark
  COMMAND true
  COMMENT "Running benchmarks..."
)
add_dependencies(benchmark build_benchmarks)

# Some newer gcc version have --enable-new-dtags on by default. This then leads
# to using RUNPATH instead of RPATH. Since RUNPATH is only considered after
# LD_LIBRARY_PATH, if another version of igraph is installed somewhere it will
# be linked to that library.
include(CheckCCompilerFlag)
set(ORIG_CMAKE_REQUIRED_FLAGS ${CMAKE_REQUIRED_FLAGS})
set(CMAKE_REQUIRED_FLAGS "-Wl,--enable-new-dtags")
check_c_compiler_flag("" HAVE_ENABLE_NEW_DTAGS)
set(CMAKE_REQUIRED_FLAGS ${ORIG_CMAKE_REQUIRED_FLAGS})
if (HAVE_ENABLE_NEW_DTAGS AND BUILD_SHARED_LIBS)
  message(STATUS "Disabling new dtags for testing to use RPATH to ensure the correct library is found.")
  set(CMAKE_EXE_LINKER_FLAGS "${CMAKE_EXE_LINKER_FLAGS} -Wl,--disable-new-dtags")
endif()

# tutorial examples and other snippets from the documentation
add_examples(
  FOLDER examples/simple NAMES
  igraph_free
)
add_examples(
  FOLDER examples/tutorial NAMES
  tutorial1
  tutorial2
  tutorial3
)

# version.at
add_examples(
  FOLDER examples/simple NAMES
  igraph_version
)

# types.at
add_examples(
  FOLDER examples/simple NAMES
  dqueue
  igraph_sparsemat
  igraph_sparsemat3
  igraph_sparsemat4
  igraph_sparsemat6
  igraph_sparsemat7
  igraph_sparsemat8
  igraph_strvector
  igraph_vector_ptr_sort
)

add_legacy_tests(
  FOLDER tests/unit NAMES
  heap
  igraph_array
  igraph_complex
  igraph_psumtree
  igraph_sparsemat5
  igraph_sparsemat9
  igraph_sparsemat_droptol
  igraph_sparsemat_fkeep
  igraph_sparsemat_getelements_sorted
  igraph_sparsemat_is_symmetric
  igraph_sparsemat_iterator_idx
  igraph_sparsemat_minmax
  igraph_sparsemat_nonzero_storage
  igraph_sparsemat_normalize
  igraph_sparsemat_view
  igraph_sparsemat_which_minmax
  igraph_vector_floor
  igraph_vector_lex_cmp
  matrix
  matrix2
  matrix3
  stack
  strvector_set2_remove_print
  vector
  vector2
  vector3
  vector_ptr
  vector_ptr_sort_ind
  vector_qsort_ind
)

if ((NOT BUILD_SHARED_LIBS) OR (NOT BLAS_IS_VENDORED AND NOT ARPACK_IS_VENDORED))
  add_legacy_tests(
    FOLDER tests/unit NAMES
    igraph_sparsemat2 # Uses ARPACK and BLAS functions which are not publicly available when building with internal ARPACK/BLAS
  )
endif()

add_legacy_tests(
  FOLDER tests/unit NAMES
  2wheap
  cutheap
  d_indheap
  hashtable
  marked_queue
  set
  trie
)

# basic.at
add_examples(
  FOLDER examples/simple NAMES
  igraph_add_edges
  igraph_add_vertices
  igraph_copy
  igraph_degree
  igraph_delete_edges
  igraph_delete_vertices
  igraph_empty
  igraph_get_eid
  igraph_get_eids
  igraph_is_directed
  igraph_neighbors
)

add_legacy_tests(
  FOLDER tests/unit NAMES
  igraph_is_same_graph
  igraph_i_incident
  igraph_i_neighbors
)

# iterators.at
add_examples(
  FOLDER examples/simple NAMES
  igraph_es_pairs
#  igraph_es_fromto
  igraph_vs_nonadj
  igraph_vs_seq
  igraph_vs_vector
)

add_legacy_tests(
  FOLDER tests/unit NAMES
  edge_selectors
  igraph_es_path
  igraph_es_all_between
  vertex_selectors
)

# structure_generators.at
add_examples(
  FOLDER examples/simple NAMES
  igraph_adjacency
  igraph_atlas
  igraph_barabasi_game
  igraph_barabasi_game2
  igraph_create
  igraph_degree_sequence_game
  igraph_erdos_renyi_game
  igraph_full
  igraph_grg_game
  igraph_kary_tree
  igraph_lcf
  igraph_ring
  igraph_small
  igraph_star
  igraph_symmetric_tree
  igraph_weighted_adjacency
)

add_legacy_tests(
  FOLDER tests/unit NAMES
  erdos_renyi_game
  erdos_renyi_game_gnp
  full
  igraph_barabasi_aging_game
  igraph_bipartite_game
  igraph_callaway_traits_game
  igraph_circulant
  igraph_cited_type_game
  igraph_citing_cited_type_game
  igraph_correlated_game
  igraph_degree_sequence_game
  igraph_establishment_game
  igraph_extended_chordal_ring
  igraph_forest_fire_game
  igraph_from_prufer
  igraph_full_citation
  igraph_generalized_petersen
  igraph_grg_game
  igraph_growing_random_game
  igraph_k_regular_game
  igraph_lastcit_game
  igraph_lattice
  igraph_linegraph
  igraph_kautz
  igraph_preference_game
  igraph_perfect
  igraph_realize_degree_sequence
  igraph_recent_degree_aging_game
  igraph_recent_degree_game
  igraph_sbm_game
  igraph_simple_interconnected_islands_game
  igraph_static_power_law_game
<<<<<<< HEAD
  igraph_wheel
  tree
=======
  kary_tree
>>>>>>> f476a78f
  symmetric_tree
  tree_game
  ring
  watts_strogatz_game
  truss
)

# structural_properties.at
add_examples(
  FOLDER examples/simple NAMES
  bellman_ford
  dijkstra
  igraph_average_path_length
  igraph_cocitation
  igraph_diameter
  igraph_eccentricity
  igraph_feedback_arc_set
  igraph_feedback_arc_set_ip
  igraph_get_all_shortest_paths_dijkstra
  igraph_get_shortest_paths
  igraph_get_shortest_paths_dijkstra
  igraph_girth
  igraph_has_multiple
  igraph_is_loop
  igraph_is_multiple
  igraph_knn
  igraph_minimum_spanning_tree
  igraph_pagerank
  igraph_radius
  igraph_reciprocity
  igraph_similarity
  igraph_simplify
  igraph_topological_sorting
  igraph_transitivity
)

add_legacy_tests(
  FOLDER tests/unit NAMES
  igraph_feedback_arc_set_undirected
  igraph_rewire # Uses internal igraph_i_rewire
)

add_legacy_tests(
  FOLDER tests/unit NAMES
  all_shortest_paths
  assortativity
  efficiency
  global_transitivity
  hub_and_authority
  igraph_adjacent_triangles
  igraph_are_connected
  igraph_average_path_length
  igraph_average_path_length_dijkstra
  igraph_betweenness
  igraph_betweenness_subset
  igraph_closeness
  igraph_convergence_degree
  igraph_count_multiple
  igraph_density
  igraph_diversity
  igraph_eccentricity
  igraph_edge_betweenness
  igraph_edge_betweenness_subset
  igraph_get_all_simple_paths
  igraph_get_shortest_paths2
  igraph_get_shortest_paths_bellman_ford
  igraph_is_bipartite
  igraph_is_connected
  igraph_is_chordal
  igraph_is_mutual
  igraph_is_tree
  igraph_is_forest
  igraph_is_forest2
  igraph_is_acyclic
  igraph_list_triangles
  igraph_local_scan_k_ecount
  igraph_local_scan_k_ecount_them
  igraph_local_transitivity
  igraph_neighborhood
  igraph_neighborhood_graphs
  igraph_neighborhood_size
  igraph_pagerank
  igraph_pseudo_diameter
  igraph_pseudo_diameter_dijkstra
  igraph_random_walk
  igraph_shortest_paths_johnson
  igraph_transitive_closure_dag
  igraph_transitivity_avglocal_undirected
  igraph_transitivity_barrat
  harmonic_centrality
  random_spanning_tree
  single_target_shortest_path
  topological_sorting
  igraph_spanner
)

add_legacy_tests(
  FOLDER tests/regression NAMES
  bug_1760
  bug_1814
)

# components.at
add_examples(
  FOLDER examples/simple NAMES
  igraph_biconnected_components
  igraph_decompose
)

add_legacy_tests(
  FOLDER tests/unit NAMES
  igraph_bridges
  igraph_decompose_strong
  igraph_subcomponent
)

# layout.at
add_examples(
  FOLDER examples/simple NAMES
  igraph_layout_reingold_tilford
)

add_legacy_tests(
  FOLDER tests/unit NAMES
  igraph_layout_drl
  igraph_layout_bipartite
  igraph_layout_fruchterman_reingold
  igraph_layout_graphopt
  igraph_layout_grid
  igraph_layout_lgl
  igraph_layout_mds
  igraph_layout_merge2
  igraph_layout_merge3
  igraph_layout_random_3d
  igraph_layout_reingold_tilford_circular
  igraph_layout_reingold_tilford_extended
  igraph_layout_star
  igraph_layout_sugiyama
)
add_legacy_tests(
  FOLDER tests/regression NAMES
  igraph_layout_kamada_kawai_3d_bug_1462
  igraph_layout_reingold_tilford_bug_879
)

add_legacy_tests(
  FOLDER tests/unit NAMES
  igraph_i_layout_sphere
  igraph_layout_davidson_harel # Uses igraph_i_layout_segments_intersect and igraph_i_layout_point_segment_dist2
  igraph_layout_merge # Uses igraph_i_layout_merge functions
)

# visitors.at
add_examples(
  FOLDER examples/simple NAMES
  igraph_bfs
  igraph_bfs_callback
  igraph_bfs_simple
)
add_legacy_tests(
  FOLDER tests/unit NAMES
  bfs
  bfs_simple
  igraph_random_edge_walk
)

# topology.at
add_examples(
  FOLDER examples/simple NAMES
  igraph_isomorphic_vf2
  igraph_subisomorphic_lad
)

add_legacy_tests(
  FOLDER tests/unit NAMES
  simplify_and_colorize
  bliss_automorphisms
  igraph_get_isomorphisms_vf2
  igraph_get_subisomorphisms_vf2
  igraph_subisomorphic
  igraph_isomorphic_bliss
  isomorphism_test
  isoclasses
  isoclasses2
  VF2-compat
)

# coloring.at
add_examples(
  FOLDER examples/simple NAMES
  igraph_coloring
)

# motifs.at
add_examples(
  FOLDER examples/simple NAMES
  igraph_motifs_randesu
)

add_legacy_tests(
  FOLDER tests/unit NAMES
  igraph_dyad_census
  igraph_motifs_randesu
  igraph_motifs_randesu_estimate
  igraph_motifs_randesu_no
  triad_census
)

# foreign.at
add_examples(
  FOLDER examples/simple NAMES
  dot
  foreign
  gml
  graphml
  igraph_read_graph_dl
  igraph_read_graph_graphdb
  igraph_read_graph_lgl
  igraph_write_graph_lgl
  igraph_write_graph_pajek
)

add_legacy_tests(
  FOLDER tests/unit NAMES
  igraph_write_graph_leda
  igraph_write_graph_dimacs
  lineendings
  pajek
  pajek2
  pajek_bipartite
  pajek_bipartite2
  pajek_signed
)

# other.at
add_examples(
  FOLDER examples/simple NAMES
  igraph_convex_hull
  igraph_power_law_fit
)

add_legacy_tests(
  FOLDER tests/unit NAMES
  igraph_almost_equals
  overflow
)

# operators.at
add_examples(
  FOLDER examples/simple NAMES
  igraph_complementer
  igraph_compose
  igraph_difference
  igraph_disjoint_union
  igraph_intersection
  igraph_union
)

add_legacy_tests(
  FOLDER tests/unit NAMES
  igraph_induced_subgraph
  igraph_induced_subgraph_map
  igraph_intersection2
  igraph_rewire_directed_edges
)

# conversion.at
add_examples(
  FOLDER examples/simple NAMES
  adjlist
  igraph_laplacian
  igraph_to_undirected
)

add_legacy_tests(
  FOLDER tests/unit NAMES
  adjlist
  igraph_to_directed
  igraph_to_prufer
  inclist
)

# flow.at
add_examples(
  FOLDER examples/simple NAMES
  dominator_tree
  even_tarjan
  flow
  flow2
  igraph_all_st_mincuts
  igraph_mincut
)

add_legacy_tests(
  FOLDER tests/unit NAMES
  igraph_st_mincut_value
  igraph_vertex_disjoint_paths
  igraph_adhesion
  igraph_cohesion
  igraph_residual_graph
  igraph_edge_disjoint_paths
  igraph_st_edge_connectivity
  igraph_st_mincut
)

add_legacy_tests(
  FOLDER tests/unit NAMES
  igraph_all_st_cuts # Uses igraph_marked_queue, which is internal.
)

add_legacy_tests(
  FOLDER tests/unit NAMES
  igraph_gomory_hu_tree
)

# community.at
add_examples(
  FOLDER examples/simple NAMES
  igraph_community_edge_betweenness
  igraph_community_fastgreedy
  igraph_community_fluid_communities
  igraph_community_label_propagation
  igraph_community_leading_eigenvector
  igraph_community_leiden
  igraph_community_multilevel
  igraph_community_optimal_modularity
  walktrap
)

add_legacy_tests(
  FOLDER tests/unit NAMES
  community_leiden
  community_label_propagation
  community_label_propagation2
  community_label_propagation3
  igraph_community_infomap
  igraph_community_leading_eigenvector2
  igraph_compare_communities
  igraph_le_community_to_membership
  igraph_modularity
  igraph_modularity_matrix
  igraph_split_join_distance
  levc-stress
  spinglass
)
add_legacy_tests(
  FOLDER tests/regression NAMES
  bug-1149658
)

# use a higher test timeout for the Infomap algorithm
set_tests_properties("test::igraph_community_infomap" PROPERTIES TIMEOUT 150)

# cliques.at
add_examples(
  FOLDER examples/simple NAMES
  igraph_cliques
  igraph_independent_sets
  igraph_maximal_cliques
)

add_legacy_tests(
  FOLDER tests/unit NAMES
  igraph_clique_size_hist
  igraph_maximal_cliques2
  igraph_maximal_cliques3
  igraph_maximal_cliques4
  igraph_maximal_cliques_file
  igraph_weighted_cliques
  maximal_cliques_callback
  maximal_cliques_hist
)

# eigen.at
add_legacy_tests(
  FOLDER tests/unit NAMES
  igraph_eigen_matrix
  igraph_eigen_matrix2
  igraph_eigen_matrix3
  igraph_eigen_matrix4
  igraph_eigen_matrix_symmetric
  igraph_eigen_matrix_symmetric_arpack
)

# attributes.at
add_examples(
  FOLDER examples/simple NAMES
  cattributes
  cattributes2
  cattributes3
  cattributes4
)

add_legacy_tests(
  FOLDER tests/unit NAMES
  igraph_attribute_combination_remove
  cattributes5
)
add_legacy_tests(
  FOLDER tests/regression NAMES
  cattr_bool_bug
  cattr_bool_bug2
)

# arpack.at
add_examples(
  FOLDER examples/simple NAMES
  blas
  eigenvector_centrality
  igraph_lapack_dgeev
  igraph_lapack_dgeevx
  igraph_lapack_dgesv
  igraph_lapack_dsyevr
)

add_legacy_tests(
  FOLDER tests/unit NAMES
  dgemv
  igraph_arpack_rnsolve
  igraph_arpack_unpack_complex
  igraph_lapack_dgehrd
  igraph_lapack_dgetrf
  igraph_lapack_dgetrs
)

# bipartite.at
add_examples(
  FOLDER examples/simple NAMES
  igraph_bipartite_create
  igraph_bipartite_projection
)

add_legacy_tests(
  FOLDER tests/unit NAMES
  igraph_get_incidence
)

# centralization.at
add_examples(
  FOLDER examples/simple NAMES
  centralization
)

# eulerian.at
add_legacy_tests(
  FOLDER tests/unit NAMES
  igraph_is_eulerian
  igraph_eulerian_cycle
  igraph_eulerian_path
)

# separators.at
add_examples(
  FOLDER examples/simple NAMES
  cohesive_blocks
  igraph_is_minimal_separator
  igraph_is_separator
  igraph_minimal_separators
  igraph_minimum_size_separators
)
add_legacy_tests(
  FOLDER tests/regression NAMES
  bug-1033045
)

# hrg.at
add_legacy_tests(
  FOLDER tests/unit NAMES
  igraph_hrg
  igraph_hrg2
  igraph_hrg3
)

# microscopic.at
add_examples(
  FOLDER examples/simple NAMES
  igraph_deterministic_optimal_imitation
  igraph_roulette_wheel_imitation
  igraph_stochastic_imitation
)

add_legacy_tests(
  FOLDER tests/unit NAMES
  igraph_moran_process
)

# mt.at -- only if we have pthreads
if(CMAKE_USE_PTHREADS_INIT)
  add_legacy_tests(
    FOLDER tests/unit NAMES tls1
    LIBRARIES Threads::Threads
  )

  # tls2 should be added only if we use vendored ARPACK because a non-vendored
  # ARPACK is not guaranteed to be thread-safe
  if(ARPACK_IS_VENDORED AND NOT BUILD_SHARED_LIBS)
    add_legacy_tests(
      FOLDER tests/unit NAMES tls2
      LIBRARIES Threads::Threads
    )
  endif()
endif()

# random.at
add_examples(
  FOLDER examples/simple NAMES
  igraph_fisher_yates_shuffle
  igraph_random_sample
  random_seed
)

add_legacy_tests(
  FOLDER tests/unit NAMES
  igraph_rng_get_exp
  igraph_rng_get_integer
  mt
  rng_reproducibility
  rng_init_destroy_max_min_name_set_default
)

# qsort.at
add_legacy_tests(
  FOLDER tests/unit NAMES
  igraph_qsort
  igraph_qsort_r
)

# matching.at
add_examples(
  FOLDER examples/simple NAMES
  igraph_maximum_bipartite_matching
)

# embedding.at
add_legacy_tests(
  FOLDER tests/unit NAMES
  igraph_adjacency_spectral_embedding
)

# graphicality

add_legacy_tests(
  FOLDER tests/unit NAMES
  igraph_is_graphical
  igraph_is_bigraphical
)

# handlers

add_legacy_tests(
  FOLDER tests/unit NAMES
  fatal_handler
  igraph_progress_handler_stderr
  igraph_set_progress_handler
)

# error output

add_legacy_tests(
  FOLDER tests/unit NAMES
  error_macros
)

# GLPK

add_legacy_tests(
  FOLDER tests/unit NAMES
  glpk_error
)

# regression and fuzzing tests

add_legacy_tests(
  FOLDER tests/regression NAMES
  igraph_read_graph_gml_invalid_inputs
  igraph_read_graph_graphml_invalid_inputs
  igraph_read_graph_pajek_invalid_inputs
)

# non-graph

add_legacy_tests(
  FOLDER tests/unit NAMES
  expand_path_to_pairs
  igraph_running_mean
  igraph_solve_lsap
)

# memory allocation

add_legacy_tests(
  FOLDER tests/unit NAMES
  zero_allocs
)

# simulation

add_legacy_tests(
  FOLDER tests/unit NAMES
  igraph_sir
)


# benchmarks
add_benchmarks(
  NAMES
  igraph_average_path_length_unweighted
  igraph_betweenness
  igraph_betweenness_weighted
  igraph_cliques
  igraph_closeness_weighted
  igraph_coloring
  igraph_decompose
  igraph_maximal_cliques
  igraph_pagerank
  igraph_pagerank_weighted
  igraph_power_law_fit
  igraph_random_walk
  igraph_transitivity
)<|MERGE_RESOLUTION|>--- conflicted
+++ resolved
@@ -214,12 +214,9 @@
   igraph_sbm_game
   igraph_simple_interconnected_islands_game
   igraph_static_power_law_game
-<<<<<<< HEAD
   igraph_wheel
   tree
-=======
   kary_tree
->>>>>>> f476a78f
   symmetric_tree
   tree_game
   ring
