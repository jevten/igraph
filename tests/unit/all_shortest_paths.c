--- conflicted
+++ resolved
@@ -147,15 +147,10 @@
     igraph_vector_ptr_free_all(&paths);
     igraph_vector_ptr_free_all(&paths_edge);
 
-<<<<<<< HEAD
     igraph_vector_ptr_destroy(&paths);
     igraph_vector_ptr_destroy(&paths_edge);
     igraph_vector_destroy(&nrgeo);
-    igraph_vector_destroy(&weights); 
-=======
     igraph_vector_destroy(&weights);
-    igraph_vector_destroy(&nrgeo);
->>>>>>> d2ece480
     igraph_destroy(&graph);
 
     VERIFY_FINALLY_STACK();
